// This file is part of Substrate.

// Copyright (C) 2018-2020 Parity Technologies (UK) Ltd.
// SPDX-License-Identifier: GPL-3.0-or-later WITH Classpath-exception-2.0

// This program is free software: you can redistribute it and/or modify
// it under the terms of the GNU General Public License as published by
// the Free Software Foundation, either version 3 of the License, or
// (at your option) any later version.

// This program is distributed in the hope that it will be useful,
// but WITHOUT ANY WARRANTY; without even the implied warranty of
// MERCHANTABILITY or FITNESS FOR A PARTICULAR PURPOSE. See the
// GNU General Public License for more details.

// You should have received a copy of the GNU General Public License
// along with this program. If not, see <https://www.gnu.org/licenses/>.

//! The Substrate runtime. This can be compiled with `#[no_std]`, ready for Wasm.

#![cfg_attr(not(feature = "std"), no_std)]
// `construct_runtime!` does a lot of recursion and requires us to increase the limit to 256.
#![recursion_limit = "256"]

use sp_std::prelude::*;
use frame_support::{
	construct_runtime, parameter_types, RuntimeDebug,
	weights::{
		Weight, IdentityFee,
		constants::{BlockExecutionWeight, ExtrinsicBaseWeight, RocksDbWeight, WEIGHT_PER_SECOND},
		DispatchClass,
	},
	traits::{
		Currency, Imbalance, KeyOwnerProofSystem, OnUnbalanced, LockIdentifier,
		U128CurrencyToVote,
	},
};
use frame_system::{
	EnsureRoot, EnsureOneOf,
	limits::{BlockWeights, BlockLength}
};
use frame_support::{traits::InstanceFilter, PalletId};
use codec::{Encode, Decode};
use sp_core::{
	crypto::KeyTypeId,
	u32_trait::{_1, _2, _3, _4, _5},
	OpaqueMetadata
};
pub use node_primitives::{AccountId, Signature};
pub use node_primitives::{AccountIndex, Balance, BlockNumber, Hash, Index, Moment};
use sp_api::impl_runtime_apis;
use sp_runtime::{
	Permill, Perbill, Perquintill, Percent, ApplyExtrinsicResult,
	impl_opaque_keys, generic, create_runtime_str, FixedPointNumber,
};
use sp_runtime::curve::PiecewiseLinear;
use sp_runtime::transaction_validity::{TransactionValidity, TransactionSource, TransactionPriority};
use sp_runtime::traits::{
	self, Block as BlockT, StaticLookup, SaturatedConversion,
	ConvertInto, OpaqueKeys, NumberFor,
};
use sp_version::RuntimeVersion;
#[cfg(any(feature = "std", test))]
use sp_version::NativeVersion;
use pallet_grandpa::{AuthorityId as GrandpaId, AuthorityList as GrandpaAuthorityList};
use pallet_grandpa::fg_primitives;
use pallet_im_online::sr25519::AuthorityId as ImOnlineId;
use sp_authority_discovery::AuthorityId as AuthorityDiscoveryId;
use pallet_transaction_payment::{FeeDetails, RuntimeDispatchInfo};
pub use pallet_transaction_payment::{Multiplier, TargetedFeeAdjustment, CurrencyAdapter};
use pallet_session::{historical as pallet_session_historical};
use sp_inherents::{InherentData, CheckInherentsResult};
use static_assertions::const_assert;
use pallet_contracts::weights::WeightInfo;

#[cfg(any(feature = "std", test))]
pub use sp_runtime::BuildStorage;
#[cfg(any(feature = "std", feature = "native-nostd", test))]
pub use pallet_balances::Call as BalancesCall;
#[cfg(any(feature = "std", feature = "native-nostd", test))]
pub use pallet_timestamp::Call as TimestampCall;
#[cfg(any(feature = "std", feature = "native-nostd", test))]
pub use frame_system::Call as SystemCall;
#[cfg(any(feature = "std", test))]
pub use pallet_staking::StakerStatus;

/// Implementations of some helper traits passed into runtime modules as associated types.
pub mod impls;
use impls::Author;

/// Constant values used within the runtime.
pub mod constants;
use constants::{time::*, currency::*};
use sp_runtime::generic::Era;

pub use pallet_kitties;
pub use pallet_phala;
pub use pallet_bridge;
pub use pallet_bridge_transfer;

#[cfg(not(feature = "native-nostd-hasher"))]
type Hasher = sp_runtime::traits::BlakeTwo256;
#[cfg(feature = "native-nostd-hasher")]
type Hasher = native_nostd_hasher::blake2::Blake2Hasher;

// Make the WASM binary available.
#[cfg(all(feature = "std", feature = "include-wasm"))]
include!(concat!(env!("OUT_DIR"), "/wasm_binary.rs"));

/// Wasm binary unwrapped. If built with `SKIP_WASM_BUILD`, the function panics.
#[cfg(feature = "std")]
pub fn wasm_binary_unwrap() -> &'static [u8] {
	WASM_BINARY.expect("Development wasm binary is not available. This means the client is \
						built with `SKIP_WASM_BUILD` flag and it is only usable for \
						production chains. Please rebuild with the flag disabled.")
}

/// Runtime version.
pub const VERSION: RuntimeVersion = RuntimeVersion {
	spec_name: create_runtime_str!("phale-node"),
	impl_name: create_runtime_str!("phala-node-poc4"),
	authoring_version: 10,
	// Per convention: if the runtime behavior changes, increment spec_version
	// and set impl_version to 0. If only runtime
	// implementation changes and behavior does not, then leave spec_version as
	// is and increment impl_version.
	spec_version: 33,
	impl_version: 0,
	apis: RUNTIME_API_VERSIONS,
	transaction_version: 2,
};

/// The BABE epoch configuration at genesis.
pub const BABE_GENESIS_EPOCH_CONFIG: sp_consensus_babe::BabeEpochConfiguration =
	sp_consensus_babe::BabeEpochConfiguration {
		c: PRIMARY_PROBABILITY,
		allowed_slots: sp_consensus_babe::AllowedSlots::PrimaryAndSecondaryPlainSlots
	};

/// Native version.
#[cfg(any(feature = "std", test))]
pub fn native_version() -> NativeVersion {
	NativeVersion {
		runtime_version: VERSION,
		can_author_with: Default::default(),
	}
}

type NegativeImbalance = <Balances as Currency<AccountId>>::NegativeImbalance;

pub struct DealWithFees;
impl OnUnbalanced<NegativeImbalance> for DealWithFees {
	fn on_unbalanceds<B>(mut fees_then_tips: impl Iterator<Item=NegativeImbalance>) {
		if let Some(fees) = fees_then_tips.next() {
			// for fees, 80% to treasury, 20% to author
			let mut split = fees.ration(80, 20);
			if let Some(tips) = fees_then_tips.next() {
				// for tips, if any, 80% to treasury, 20% to author (though this can be anything)
				tips.ration_merge_into(80, 20, &mut split);
			}
			Treasury::on_unbalanced(split.0);
			Author::on_unbalanced(split.1);
		}
	}
}

/// We assume that ~10% of the block weight is consumed by `on_initalize` handlers.
/// This is used to limit the maximal weight of a single extrinsic.
const AVERAGE_ON_INITIALIZE_RATIO: Perbill = Perbill::from_percent(10);
/// We allow `Normal` extrinsics to fill up the block up to 75%, the rest can be used
/// by  Operational  extrinsics.
const NORMAL_DISPATCH_RATIO: Perbill = Perbill::from_percent(75);
/// We allow for 2 seconds of compute with a 6 second average block time.
const MAXIMUM_BLOCK_WEIGHT: Weight = 2 * WEIGHT_PER_SECOND;

parameter_types! {
	pub const BlockHashCount: BlockNumber = 2400;
	pub const Version: RuntimeVersion = VERSION;
	pub RuntimeBlockLength: BlockLength =
		BlockLength::max_with_normal_ratio(5 * 1024 * 1024, NORMAL_DISPATCH_RATIO);
	pub RuntimeBlockWeights: BlockWeights = BlockWeights::builder()
		.base_block(BlockExecutionWeight::get())
		.for_class(DispatchClass::all(), |weights| {
			weights.base_extrinsic = ExtrinsicBaseWeight::get();
		})
		.for_class(DispatchClass::Normal, |weights| {
			weights.max_total = Some(NORMAL_DISPATCH_RATIO * MAXIMUM_BLOCK_WEIGHT);
		})
		.for_class(DispatchClass::Operational, |weights| {
			weights.max_total = Some(MAXIMUM_BLOCK_WEIGHT);
			// Operational transactions have some extra reserved space, so that they
			// are included even if block reached `MAXIMUM_BLOCK_WEIGHT`.
			weights.reserved = Some(
				MAXIMUM_BLOCK_WEIGHT - NORMAL_DISPATCH_RATIO * MAXIMUM_BLOCK_WEIGHT
			);
		})
		.avg_block_initialization(AVERAGE_ON_INITIALIZE_RATIO)
		.build_or_panic();
		pub const SS58Prefix: u8 = 30;
}

const_assert!(NORMAL_DISPATCH_RATIO.deconstruct() >= AVERAGE_ON_INITIALIZE_RATIO.deconstruct());

impl frame_system::Config for Runtime {
	type BaseCallFilter = ();
	type BlockWeights = RuntimeBlockWeights;
	type BlockLength = RuntimeBlockLength;
	type DbWeight = RocksDbWeight;
	type Origin = Origin;
	type Call = Call;
	type Index = Index;
	type BlockNumber = BlockNumber;
	type Hash = Hash;
	type Hashing = Hasher;
	type AccountId = AccountId;
	type Lookup = Indices;
	type Header = generic::Header<BlockNumber, Hasher>;
	type Event = Event;
	type BlockHashCount = BlockHashCount;
	type Version = Version;
	type PalletInfo = PalletInfo;
	type AccountData = pallet_balances::AccountData<Balance>;
	type OnNewAccount = ();
	type OnKilledAccount = ();
	type SystemWeightInfo = frame_system::weights::SubstrateWeight<Runtime>;
	type SS58Prefix = SS58Prefix;
	type OnSetCode = ();
}

impl pallet_utility::Config for Runtime {
	type Event = Event;
	type Call = Call;
	type WeightInfo = pallet_utility::weights::SubstrateWeight<Runtime>;
}

parameter_types! {
	// One storage item; key size is 32; value is size 4+4+16+32 bytes = 56 bytes.
	pub const DepositBase: Balance = deposit(1, 88);
	// Additional storage item size of 32 bytes.
	pub const DepositFactor: Balance = deposit(0, 32);
	pub const MaxSignatories: u16 = 100;
}

impl pallet_multisig::Config for Runtime {
	type Event = Event;
	type Call = Call;
	type Currency = Balances;
	type DepositBase = DepositBase;
	type DepositFactor = DepositFactor;
	type MaxSignatories = MaxSignatories;
	type WeightInfo = pallet_multisig::weights::SubstrateWeight<Runtime>;
}

parameter_types! {
	// One storage item; key size 32, value size 8; .
	pub const ProxyDepositBase: Balance = deposit(1, 8);
	// Additional storage item size of 33 bytes.
	pub const ProxyDepositFactor: Balance = deposit(0, 33);
	pub const MaxProxies: u16 = 32;
	pub const AnnouncementDepositBase: Balance = deposit(1, 8);
	pub const AnnouncementDepositFactor: Balance = deposit(0, 66);
	pub const MaxPending: u16 = 32;
}

/// The type used to represent the kinds of proxying allowed.
#[derive(Copy, Clone, Eq, PartialEq, Ord, PartialOrd, Encode, Decode, RuntimeDebug)]
pub enum ProxyType {
	Any,
	NonTransfer,
	Governance,
	Staking,
}
impl Default for ProxyType { fn default() -> Self { Self::Any } }
impl InstanceFilter<Call> for ProxyType {
	fn filter(&self, c: &Call) -> bool {
		match self {
			ProxyType::Any => true,
			ProxyType::NonTransfer => !matches!(
				c,
				Call::Balances(..) |
				Call::Vesting(pallet_vesting::Call::vested_transfer(..)) |
				Call::Indices(pallet_indices::Call::transfer(..))
			),
			ProxyType::Governance => matches!(
				c,
				Call::Democracy(..) |
				Call::Council(..) |
				Call::Society(..) |
				Call::TechnicalCommittee(..) |
				Call::Elections(..) |
				Call::Treasury(..)
			),
			ProxyType::Staking => matches!(c, Call::Staking(..)),
		}
	}
	fn is_superset(&self, o: &Self) -> bool {
		match (self, o) {
			(x, y) if x == y => true,
			(ProxyType::Any, _) => true,
			(_, ProxyType::Any) => false,
			(ProxyType::NonTransfer, _) => true,
			_ => false,
		}
	}
}

impl pallet_proxy::Config for Runtime {
	type Event = Event;
	type Call = Call;
	type Currency = Balances;
	type ProxyType = ProxyType;
	type ProxyDepositBase = ProxyDepositBase;
	type ProxyDepositFactor = ProxyDepositFactor;
	type MaxProxies = MaxProxies;
	type WeightInfo = pallet_proxy::weights::SubstrateWeight<Runtime>;
	type MaxPending = MaxPending;
	type CallHasher = Hasher;
	type AnnouncementDepositBase = AnnouncementDepositBase;
	type AnnouncementDepositFactor = AnnouncementDepositFactor;
}

parameter_types! {
	pub MaximumSchedulerWeight: Weight = Perbill::from_percent(80) *
		RuntimeBlockWeights::get().max_block;
	pub const MaxScheduledPerBlock: u32 = 50;
}

impl pallet_scheduler::Config for Runtime {
	type Event = Event;
	type Origin = Origin;
	type PalletsOrigin = OriginCaller;
	type Call = Call;
	type MaximumWeight = MaximumSchedulerWeight;
	type ScheduleOrigin = EnsureRoot<AccountId>;
	type MaxScheduledPerBlock = MaxScheduledPerBlock;
	type WeightInfo = pallet_scheduler::weights::SubstrateWeight<Runtime>;
}

parameter_types! {
	pub const EpochDuration: u64 = EPOCH_DURATION_IN_SLOTS;
	pub const ExpectedBlockTime: Moment = MILLISECS_PER_BLOCK;
	pub const ReportLongevity: u64 =
		BondingDuration::get() as u64 * SessionsPerEra::get() as u64 * EpochDuration::get();
}

impl pallet_babe::Config for Runtime {
	type EpochDuration = EpochDuration;
	type ExpectedBlockTime = ExpectedBlockTime;
	type EpochChangeTrigger = pallet_babe::ExternalTrigger;

	type KeyOwnerProofSystem = Historical;

	type KeyOwnerProof = <Self::KeyOwnerProofSystem as KeyOwnerProofSystem<(
		KeyTypeId,
		pallet_babe::AuthorityId,
	)>>::Proof;

	type KeyOwnerIdentification = <Self::KeyOwnerProofSystem as KeyOwnerProofSystem<(
		KeyTypeId,
		pallet_babe::AuthorityId,
	)>>::IdentificationTuple;

	type HandleEquivocation =
	pallet_babe::EquivocationHandler<Self::KeyOwnerIdentification, Offences, ReportLongevity>;

	type WeightInfo = ();
}

parameter_types! {
	pub const IndexDeposit: Balance = 1 * DOLLARS;
}

impl pallet_indices::Config for Runtime {
	type AccountIndex = AccountIndex;
	type Currency = Balances;
	type Deposit = IndexDeposit;
	type Event = Event;
	type WeightInfo = pallet_indices::weights::SubstrateWeight<Runtime>;
}

parameter_types! {
	pub const ExistentialDeposit: Balance = 1 * DOLLARS;
	// For weight estimation, we assume that the most locks on an individual account will be 50.
	// This number may need to be adjusted in the future if this assumption no longer holds true.
	pub const MaxLocks: u32 = 50;
	// used for benchmark
	pub const BenchmarkingExistentialDeposit: Balance = 10;
}

impl pallet_balances::Config for Runtime {
	type MaxLocks = MaxLocks;
	type Balance = Balance;
	type DustRemoval = ();
	type Event = Event;
	type ExistentialDeposit = ExistentialDeposit;
	type AccountStore = frame_system::Pallet<Runtime>;
	type WeightInfo = pallet_balances::weights::SubstrateWeight<Runtime>;
}

parameter_types! {
	pub const TransactionByteFee: Balance = 10 * MILLICENTS;
	pub const TargetBlockFullness: Perquintill = Perquintill::from_percent(25);
	pub AdjustmentVariable: Multiplier = Multiplier::saturating_from_rational(1, 100_000);
	pub MinimumMultiplier: Multiplier = Multiplier::saturating_from_rational(1, 1_000_000_000u128);
}

impl pallet_transaction_payment::Config for Runtime {
	type OnChargeTransaction = CurrencyAdapter<Balances, DealWithFees>;
	type TransactionByteFee = TransactionByteFee;
	type WeightToFee = IdentityFee<Balance>;
	type FeeMultiplierUpdate =
	TargetedFeeAdjustment<Self, TargetBlockFullness, AdjustmentVariable, MinimumMultiplier>;
}

parameter_types! {
	pub const MinimumPeriod: Moment = SLOT_DURATION / 2;
}

impl pallet_timestamp::Config for Runtime {
	type Moment = Moment;
	type OnTimestampSet = Babe;
	type MinimumPeriod = MinimumPeriod;
	type WeightInfo = pallet_timestamp::weights::SubstrateWeight<Runtime>;
}

parameter_types! {
	pub const UncleGenerations: BlockNumber = 5;
}

impl pallet_authorship::Config for Runtime {
	type FindAuthor = pallet_session::FindAccountFromAuthorIndex<Self, Babe>;
	type UncleGenerations = UncleGenerations;
	type FilterUncle = ();
	type EventHandler = (Staking, ImOnline);
}

impl_opaque_keys! {
	pub struct SessionKeys {
		pub grandpa: Grandpa,
		pub babe: Babe,
		pub im_online: ImOnline,
		pub authority_discovery: AuthorityDiscovery,
	}
}

parameter_types! {
	pub const DisabledValidatorsThreshold: Perbill = Perbill::from_percent(17);
}

impl pallet_session::Config for Runtime {
	type Event = Event;
	type ValidatorId = <Self as frame_system::Config>::AccountId;
	type ValidatorIdOf = pallet_staking::StashOf<Self>;
	type ShouldEndSession = Babe;
	type NextSessionRotation = Babe;
	type SessionManager = pallet_session::historical::NoteHistoricalRoot<Self, Staking>;
	type SessionHandler = <SessionKeys as OpaqueKeys>::KeyTypeIdProviders;
	type Keys = SessionKeys;
	type DisabledValidatorsThreshold = DisabledValidatorsThreshold;
	type WeightInfo = pallet_session::weights::SubstrateWeight<Runtime>;
}

impl pallet_session::historical::Config for Runtime {
	type FullIdentification = pallet_staking::Exposure<AccountId, Balance>;
	type FullIdentificationOf = pallet_staking::ExposureOf<Runtime>;
}

pallet_staking_reward_curve::build! {
	const REWARD_CURVE: PiecewiseLinear<'static> = curve!(
		min_inflation: 0_025_000,
		max_inflation: 0_100_000,
		ideal_stake: 0_500_000,
		falloff: 0_050_000,
		max_piece_count: 40,
		test_precision: 0_005_000,
	);
}

parameter_types! {
	pub const SessionsPerEra: sp_staking::SessionIndex = 6;
	pub const BondingDuration: pallet_staking::EraIndex = 24 * 28;
	pub const SlashDeferDuration: pallet_staking::EraIndex = 24 * 7; // 1/4 the bonding duration.
	pub const RewardCurve: &'static PiecewiseLinear<'static> = &REWARD_CURVE;
	pub const MaxNominatorRewardedPerValidator: u32 = 256;
	pub OffchainRepeat: BlockNumber = 5;
}

impl pallet_staking::Config for Runtime {
	const MAX_NOMINATIONS: u32 = MAX_NOMINATIONS;
	type Currency = Balances;
	type UnixTime = Timestamp;
	type CurrencyToVote = U128CurrencyToVote;
	type RewardRemainder = Treasury;
	type Event = Event;
	type Slash = Treasury; // send the slashed funds to the treasury.
	type Reward = (); // rewards are minted from the void
	type SessionsPerEra = SessionsPerEra;
	type BondingDuration = BondingDuration;
	type SlashDeferDuration = SlashDeferDuration;
	/// A super-majority of the council can cancel the slash.
	type SlashCancelOrigin = EnsureOneOf<
		AccountId,
		EnsureRoot<AccountId>,
		pallet_collective::EnsureProportionAtLeast<_3, _4, AccountId, CouncilCollective>
	>;
	type SessionInterface = Self;
	type EraPayout = pallet_staking::ConvertCurve<RewardCurve>;
	type NextNewSession = Session;
	type MaxNominatorRewardedPerValidator = MaxNominatorRewardedPerValidator;
	type ElectionProvider = ElectionProviderMultiPhase;
	type WeightInfo = pallet_staking::weights::SubstrateWeight<Runtime>;
}

sp_npos_elections::generate_solution_type!(
	#[compact]
	pub struct NposCompactSolution16::<
		VoterIndex = u32,
		TargetIndex = u16,
		Accuracy = sp_runtime::PerU16,
	>(16)
);

parameter_types! {
	// phase durations. 1/4 of the last session for each.
	pub const SignedPhase: u32 = EPOCH_DURATION_IN_BLOCKS / 4;
	pub const UnsignedPhase: u32 = EPOCH_DURATION_IN_BLOCKS / 4;

	// fallback: no need to do on-chain phragmen initially.
	pub const Fallback: pallet_election_provider_multi_phase::FallbackStrategy =
		pallet_election_provider_multi_phase::FallbackStrategy::OnChain;

	pub SolutionImprovementThreshold: Perbill = Perbill::from_rational(1u32, 10_000);

	// miner configs
	pub const MultiPhaseUnsignedPriority: TransactionPriority = StakingUnsignedPriority::get() - 1u64;
	pub const MinerMaxIterations: u32 = 10;
	pub MinerMaxWeight: Weight = RuntimeBlockWeights::get()
		.get(DispatchClass::Normal)
		.max_extrinsic.expect("Normal extrinsics have a weight limit configured; qed")
		.saturating_sub(BlockExecutionWeight::get());
    // Solution can occupy 90% of normal block size
	pub MinerMaxLength: u32 = Perbill::from_rational(9u32, 10) *
		*RuntimeBlockLength::get()
		.max
		.get(DispatchClass::Normal);
}

pub const MAX_NOMINATIONS: u32 =
	<NposCompactSolution16 as sp_npos_elections::CompactSolution>::LIMIT as u32;

impl pallet_election_provider_multi_phase::Config for Runtime {
	type Event = Event;
	type Currency = Balances;
	type SignedPhase = SignedPhase;
	type UnsignedPhase = UnsignedPhase;
	type SolutionImprovementThreshold = SolutionImprovementThreshold;
	type OffchainRepeat = OffchainRepeat;
	type MinerMaxIterations = MinerMaxIterations;
	type MinerMaxWeight = MinerMaxWeight;
	type MinerMaxLength = MinerMaxLength;
	type MinerTxPriority = MultiPhaseUnsignedPriority;
	type DataProvider = Staking;
	type OnChainAccuracy = Perbill;
	type CompactSolution = NposCompactSolution16;
	type Fallback = Fallback;
	type WeightInfo = pallet_election_provider_multi_phase::weights::SubstrateWeight<Runtime>;
	type BenchmarkingConfig = ();
}

parameter_types! {
	pub const LaunchPeriod: BlockNumber = 28 * 24 * 60 * MINUTES;
	pub const VotingPeriod: BlockNumber = 28 * 24 * 60 * MINUTES;
	pub const FastTrackVotingPeriod: BlockNumber = 3 * 24 * 60 * MINUTES;
	pub const InstantAllowed: bool = true;
	pub const MinimumDeposit: Balance = 100 * DOLLARS;
	pub const EnactmentPeriod: BlockNumber = 30 * 24 * 60 * MINUTES;
	pub const CooloffPeriod: BlockNumber = 28 * 24 * 60 * MINUTES;
	// One cent: $10,000 / MB
	pub const PreimageByteDeposit: Balance = 1 * CENTS;
	pub const MaxVotes: u32 = 100;
	pub const MaxProposals: u32 = 100;
}

impl pallet_democracy::Config for Runtime {
	type Proposal = Call;
	type Event = Event;
	type Currency = Balances;
	type EnactmentPeriod = EnactmentPeriod;
	type LaunchPeriod = LaunchPeriod;
	type VotingPeriod = VotingPeriod;
	type MinimumDeposit = MinimumDeposit;
	/// A straight majority of the council can decide what their next motion is.
	type ExternalOrigin = pallet_collective::EnsureProportionAtLeast<_1, _2, AccountId, CouncilCollective>;
	/// A super-majority can have the next scheduled referendum be a straight majority-carries vote.
	type ExternalMajorityOrigin = pallet_collective::EnsureProportionAtLeast<_3, _4, AccountId, CouncilCollective>;
	/// A unanimous council can have the next scheduled referendum be a straight default-carries
	/// (NTB) vote.
	type ExternalDefaultOrigin = pallet_collective::EnsureProportionAtLeast<_1, _1, AccountId, CouncilCollective>;
	/// Two thirds of the technical committee can have an ExternalMajority/ExternalDefault vote
	/// be tabled immediately and with a shorter voting/enactment period.
	type FastTrackOrigin = pallet_collective::EnsureProportionAtLeast<_2, _3, AccountId, TechnicalCollective>;
	type InstantOrigin = pallet_collective::EnsureProportionAtLeast<_1, _1, AccountId, TechnicalCollective>;
	type InstantAllowed = InstantAllowed;
	type FastTrackVotingPeriod = FastTrackVotingPeriod;
	// To cancel a proposal which has been passed, 2/3 of the council must agree to it.
	type CancellationOrigin = pallet_collective::EnsureProportionAtLeast<_2, _3, AccountId, CouncilCollective>;
	type BlacklistOrigin = EnsureRoot<AccountId>;
	// To cancel a proposal before it has been passed, the technical committee must be unanimous or
	// Root must agree.
	type CancelProposalOrigin = EnsureOneOf<
		AccountId,
		EnsureRoot<AccountId>,
		pallet_collective::EnsureProportionAtLeast<_1, _1, AccountId, TechnicalCollective>,
	>;
	// Any single technical committee member may veto a coming council proposal, however they can
	// only do it once and it lasts only for the cooloff period.
	type VetoOrigin = pallet_collective::EnsureMember<AccountId, TechnicalCollective>;
	type CooloffPeriod = CooloffPeriod;
	type PreimageByteDeposit = PreimageByteDeposit;
	type OperationalPreimageOrigin = pallet_collective::EnsureMember<AccountId, CouncilCollective>;
	type Slash = Treasury;
	type Scheduler = Scheduler;
	type PalletsOrigin = OriginCaller;
	type MaxVotes = MaxVotes;
	type WeightInfo = pallet_democracy::weights::SubstrateWeight<Runtime>;
	type MaxProposals = MaxProposals;
}

parameter_types! {
	pub const CouncilMotionDuration: BlockNumber = 5 * DAYS;
	pub const CouncilMaxProposals: u32 = 100;
	pub const CouncilMaxMembers: u32 = 100;
}

type CouncilCollective = pallet_collective::Instance1;
impl pallet_collective::Config<CouncilCollective> for Runtime {
	type Origin = Origin;
	type Proposal = Call;
	type Event = Event;
	type MotionDuration = CouncilMotionDuration;
	type MaxProposals = CouncilMaxProposals;
	type MaxMembers = CouncilMaxMembers;
	type DefaultVote = pallet_collective::PrimeDefaultVote;
	type WeightInfo = pallet_collective::weights::SubstrateWeight<Runtime>;
}

parameter_types! {
	pub const CandidacyBond: Balance = 10 * DOLLARS;
	// 1 storage item created, key size is 32 bytes, value size is 16+16.
	pub const VotingBondBase: Balance = deposit(1, 64);
	// additional data per vote is 32 bytes (account id).
	pub const VotingBondFactor: Balance = deposit(0, 32);
	pub const TermDuration: BlockNumber = 7 * DAYS;
	pub const DesiredMembers: u32 = 13;
	pub const DesiredRunnersUp: u32 = 7;
	pub const ElectionsPhragmenPalletId: LockIdentifier = *b"phrelect";
}

// Make sure that there are no more than `MaxMembers` members elected via elections-phragmen.
const_assert!(DesiredMembers::get() <= CouncilMaxMembers::get());

impl pallet_elections_phragmen::Config for Runtime {
	type Event = Event;
	type PalletId = ElectionsPhragmenPalletId;
	type Currency = Balances;
	type ChangeMembers = Council;
	// NOTE: this implies that council's genesis members cannot be set directly and must come from
	// this module.
	type InitializeMembers = Council;
	type CurrencyToVote = U128CurrencyToVote;
	type CandidacyBond = CandidacyBond;
	type VotingBondBase = VotingBondBase;
	type VotingBondFactor = VotingBondFactor;
	type LoserCandidate = ();
	type KickedMember = ();
	type DesiredMembers = DesiredMembers;
	type DesiredRunnersUp = DesiredRunnersUp;
	type TermDuration = TermDuration;
	type WeightInfo = pallet_elections_phragmen::weights::SubstrateWeight<Runtime>;
}

parameter_types! {
	pub const TechnicalMotionDuration: BlockNumber = 5 * DAYS;
	pub const TechnicalMaxProposals: u32 = 100;
	pub const TechnicalMaxMembers: u32 = 100;
}

type TechnicalCollective = pallet_collective::Instance2;
impl pallet_collective::Config<TechnicalCollective> for Runtime {
	type Origin = Origin;
	type Proposal = Call;
	type Event = Event;
	type MotionDuration = TechnicalMotionDuration;
	type MaxProposals = TechnicalMaxProposals;
	type MaxMembers = TechnicalMaxMembers;
	type DefaultVote = pallet_collective::PrimeDefaultVote;
	type WeightInfo = pallet_collective::weights::SubstrateWeight<Runtime>;
}

type EnsureRootOrHalfCouncil = EnsureOneOf<
	AccountId,
	EnsureRoot<AccountId>,
	pallet_collective::EnsureProportionMoreThan<_1, _2, AccountId, CouncilCollective>
>;
impl pallet_membership::Config<pallet_membership::Instance1> for Runtime {
	type Event = Event;
	type AddOrigin = EnsureRootOrHalfCouncil;
	type RemoveOrigin = EnsureRootOrHalfCouncil;
	type SwapOrigin = EnsureRootOrHalfCouncil;
	type ResetOrigin = EnsureRootOrHalfCouncil;
	type PrimeOrigin = EnsureRootOrHalfCouncil;
	type MembershipInitialized = TechnicalCommittee;
	type MembershipChanged = TechnicalCommittee;
	type MaxMembers = TechnicalMaxMembers;
	type WeightInfo = pallet_membership::weights::SubstrateWeight<Runtime>;
}

parameter_types! {
	pub const ProposalBond: Permill = Permill::from_percent(5);
	pub const ProposalBondMinimum: Balance = 1 * DOLLARS;
	pub const SpendPeriod: BlockNumber = 1 * DAYS;
	pub const Burn: Permill = Permill::from_percent(50);
	pub const TipCountdown: BlockNumber = 1 * DAYS;
	pub const TipFindersFee: Percent = Percent::from_percent(20);
	pub const TipReportDepositBase: Balance = 1 * DOLLARS;
	pub const DataDepositPerByte: Balance = 1 * CENTS;
	pub const BountyDepositBase: Balance = 1 * DOLLARS;
	pub const BountyDepositPayoutDelay: BlockNumber = 1 * DAYS;
	pub const TreasuryPalletId: PalletId = PalletId(*b"py/trsry");
	pub const BountyUpdatePeriod: BlockNumber = 14 * DAYS;
	pub const MaximumReasonLength: u32 = 16384;
	pub const BountyCuratorDeposit: Permill = Permill::from_percent(50);
	pub const BountyValueMinimum: Balance = 5 * DOLLARS;
	pub const MaxApprovals: u32 = 100;
}

impl pallet_treasury::Config for Runtime {
	type PalletId = TreasuryPalletId;
	type Currency = Balances;
	type ApproveOrigin = EnsureOneOf<
		AccountId,
		EnsureRoot<AccountId>,
		pallet_collective::EnsureProportionAtLeast<_3, _5, AccountId, CouncilCollective>
	>;
	type RejectOrigin = EnsureOneOf<
		AccountId,
		EnsureRoot<AccountId>,
		pallet_collective::EnsureProportionMoreThan<_1, _2, AccountId, CouncilCollective>
	>;
	type Event = Event;
	type OnSlash = ();
	type ProposalBond = ProposalBond;
	type ProposalBondMinimum = ProposalBondMinimum;
	type SpendPeriod = SpendPeriod;
	type Burn = Burn;
	type BurnDestination = ();
	type SpendFunds = Bounties;
	type WeightInfo = pallet_treasury::weights::SubstrateWeight<Runtime>;
	type MaxApprovals = MaxApprovals;
}

impl pallet_bounties::Config for Runtime {
	type Event = Event;
	type BountyDepositBase = BountyDepositBase;
	type BountyDepositPayoutDelay = BountyDepositPayoutDelay;
	type BountyUpdatePeriod = BountyUpdatePeriod;
	type BountyCuratorDeposit = BountyCuratorDeposit;
	type BountyValueMinimum = BountyValueMinimum;
	type DataDepositPerByte = DataDepositPerByte;
	type MaximumReasonLength = MaximumReasonLength;
	type WeightInfo = pallet_bounties::weights::SubstrateWeight<Runtime>;
}

impl pallet_tips::Config for Runtime {
	type Event = Event;
	type DataDepositPerByte = DataDepositPerByte;
	type MaximumReasonLength = MaximumReasonLength;
	type Tippers = Elections;
	type TipCountdown = TipCountdown;
	type TipFindersFee = TipFindersFee;
	type TipReportDepositBase = TipReportDepositBase;
	type WeightInfo = pallet_tips::weights::SubstrateWeight<Runtime>;
}

parameter_types! {
	pub TombstoneDeposit: Balance = deposit(
		1,
		<pallet_contracts::Pallet<Runtime>>::contract_info_size(),
	);
	pub DepositPerContract: Balance = TombstoneDeposit::get();
	pub const DepositPerStorageByte: Balance = deposit(0, 1);
	pub const DepositPerStorageItem: Balance = deposit(1, 0);
	pub RentFraction: Perbill = Perbill::from_rational(1u32, 30 * DAYS);
	pub const SurchargeReward: Balance = 150 * MILLICENTS;
	pub const SignedClaimHandicap: u32 = 2;
	pub const MaxValueSize: u32 = 16 * 1024;
	// The lazy deletion runs inside on_initialize.
	pub DeletionWeightLimit: Weight = AVERAGE_ON_INITIALIZE_RATIO *
		RuntimeBlockWeights::get().max_block;
	// The weight needed for decoding the queue should be less or equal than a fifth
	// of the overall weight dedicated to the lazy deletion.
	pub DeletionQueueDepth: u32 = ((DeletionWeightLimit::get() / (
			<Runtime as pallet_contracts::Config>::WeightInfo::on_initialize_per_queue_item(1) -
			<Runtime as pallet_contracts::Config>::WeightInfo::on_initialize_per_queue_item(0)
		)) / 5) as u32;
	pub MaxCodeSize: u32 = 128 * 1024;
}

impl pallet_contracts::Config for Runtime {
	type Time = Timestamp;
	type Randomness = RandomnessCollectiveFlip;
	type Currency = Balances;
	type Event = Event;
	type RentPayment = ();
	type SignedClaimHandicap = SignedClaimHandicap;
	type TombstoneDeposit = TombstoneDeposit;
	type DepositPerContract = DepositPerContract;
	type DepositPerStorageByte = DepositPerStorageByte;
	type DepositPerStorageItem = DepositPerStorageItem;
	type RentFraction = RentFraction;
	type SurchargeReward = SurchargeReward;
	type CallStack = [pallet_contracts::Frame<Self>; 31];
	type MaxValueSize = MaxValueSize;
	type WeightPrice = pallet_transaction_payment::Pallet<Self>;
	type WeightInfo = pallet_contracts::weights::SubstrateWeight<Self>;
	type ChainExtension = ();
	type DeletionQueueDepth = DeletionQueueDepth;
	type DeletionWeightLimit = DeletionWeightLimit;
	type MaxCodeSize = MaxCodeSize;
}

impl pallet_sudo::Config for Runtime {
	type Event = Event;
	type Call = Call;
}

parameter_types! {
	pub const ImOnlineUnsignedPriority: TransactionPriority = TransactionPriority::max_value();
	/// We prioritize im-online heartbeats over election solution submission.
	pub const StakingUnsignedPriority: TransactionPriority = TransactionPriority::max_value() / 2;
}

impl<LocalCall> frame_system::offchain::CreateSignedTransaction<LocalCall> for Runtime
	where
		Call: From<LocalCall>,
{
	fn create_transaction<C: frame_system::offchain::AppCrypto<Self::Public, Self::Signature>>(
		call: Call,
		public: <Signature as traits::Verify>::Signer,
		account: AccountId,
		nonce: Index,
	) -> Option<(Call, <UncheckedExtrinsic as traits::Extrinsic>::SignaturePayload)> {
		let tip = 0;
		// take the biggest period possible.
		let period = BlockHashCount::get()
			.checked_next_power_of_two()
			.map(|c| c / 2)
			.unwrap_or(2) as u64;
		let current_block = System::block_number()
			.saturated_into::<u64>()
			// The `System::block_number` is initialized with `n+1`,
			// so the actual block number is `n`.
			.saturating_sub(1);
		let era = Era::mortal(period, current_block);
		let extra = (
			frame_system::CheckSpecVersion::<Runtime>::new(),
			frame_system::CheckTxVersion::<Runtime>::new(),
			frame_system::CheckGenesis::<Runtime>::new(),
			frame_system::CheckEra::<Runtime>::from(era),
			frame_system::CheckNonce::<Runtime>::from(nonce),
			frame_system::CheckWeight::<Runtime>::new(),
			pallet_transaction_payment::ChargeTransactionPayment::<Runtime>::from(tip),
		);
		let raw_payload = SignedPayload::new(call, extra)
			.map_err(|e| {
				log::warn!("Unable to create signed payload: {:?}", e);
			})
			.ok()?;
		let signature = raw_payload
			.using_encoded(|payload| {
				C::sign(payload, public)
			})?;
		let address = Indices::unlookup(account);
		let (call, extra, _) = raw_payload.deconstruct();
		Some((call, (address, signature.into(), extra)))
	}
}

impl frame_system::offchain::SigningTypes for Runtime {
	type Public = <Signature as traits::Verify>::Signer;
	type Signature = Signature;
}

impl<C> frame_system::offchain::SendTransactionTypes<C> for Runtime where
	Call: From<C>,
{
	type Extrinsic = UncheckedExtrinsic;
	type OverarchingCall = Call;
}

impl pallet_im_online::Config for Runtime {
	type AuthorityId = ImOnlineId;
	type Event = Event;
	type NextSessionRotation = Babe;
	type ValidatorSet = Historical;
	type ReportUnresponsiveness = Offences;
	type UnsignedPriority = ImOnlineUnsignedPriority;
	type WeightInfo = pallet_im_online::weights::SubstrateWeight<Runtime>;
}

impl pallet_offences::Config for Runtime {
	type Event = Event;
	type IdentificationTuple = pallet_session::historical::IdentificationTuple<Self>;
	type OnOffenceHandler = Staking;
}

impl pallet_authority_discovery::Config for Runtime {}

impl pallet_grandpa::Config for Runtime {
	type Event = Event;
	type Call = Call;

	type KeyOwnerProofSystem = Historical;

	type KeyOwnerProof =
	<Self::KeyOwnerProofSystem as KeyOwnerProofSystem<(KeyTypeId, GrandpaId)>>::Proof;

	type KeyOwnerIdentification = <Self::KeyOwnerProofSystem as KeyOwnerProofSystem<(
		KeyTypeId,
		GrandpaId,
	)>>::IdentificationTuple;

	type HandleEquivocation =
	pallet_grandpa::EquivocationHandler<Self::KeyOwnerIdentification, Offences, ReportLongevity>;

	type WeightInfo = ();
}

parameter_types! {
	pub const BasicDeposit: Balance = 10 * DOLLARS;       // 258 bytes on-chain
	pub const FieldDeposit: Balance = 250 * CENTS;        // 66 bytes on-chain
	pub const SubAccountDeposit: Balance = 2 * DOLLARS;   // 53 bytes on-chain
	pub const MaxSubAccounts: u32 = 100;
	pub const MaxAdditionalFields: u32 = 100;
	pub const MaxRegistrars: u32 = 20;
}

impl pallet_identity::Config for Runtime {
	type Event = Event;
	type Currency = Balances;
	type BasicDeposit = BasicDeposit;
	type FieldDeposit = FieldDeposit;
	type SubAccountDeposit = SubAccountDeposit;
	type MaxSubAccounts = MaxSubAccounts;
	type MaxAdditionalFields = MaxAdditionalFields;
	type MaxRegistrars = MaxRegistrars;
	type Slashed = Treasury;
	type ForceOrigin = EnsureRootOrHalfCouncil;
	type RegistrarOrigin = EnsureRootOrHalfCouncil;
	type WeightInfo = pallet_identity::weights::SubstrateWeight<Runtime>;
}

parameter_types! {
	pub const ConfigDepositBase: Balance = 5 * DOLLARS;
	pub const FriendDepositFactor: Balance = 50 * CENTS;
	pub const MaxFriends: u16 = 9;
	pub const RecoveryDeposit: Balance = 5 * DOLLARS;
}

impl pallet_recovery::Config for Runtime {
	type Event = Event;
	type Call = Call;
	type Currency = Balances;
	type ConfigDepositBase = ConfigDepositBase;
	type FriendDepositFactor = FriendDepositFactor;
	type MaxFriends = MaxFriends;
	type RecoveryDeposit = RecoveryDeposit;
}

parameter_types! {
	pub const CandidateDeposit: Balance = 10 * DOLLARS;
	pub const WrongSideDeduction: Balance = 2 * DOLLARS;
	pub const MaxStrikes: u32 = 10;
	pub const RotationPeriod: BlockNumber = 80 * HOURS;
	pub const PeriodSpend: Balance = 500 * DOLLARS;
	pub const MaxLockDuration: BlockNumber = 36 * 30 * DAYS;
	pub const ChallengePeriod: BlockNumber = 7 * DAYS;
	pub const MaxCandidateIntake: u32 = 10;
	pub const SocietyPalletId: PalletId = PalletId(*b"py/socie");
}

impl pallet_society::Config for Runtime {
	type Event = Event;
	type PalletId = SocietyPalletId;
	type Currency = Balances;
	type Randomness = RandomnessCollectiveFlip;
	type CandidateDeposit = CandidateDeposit;
	type WrongSideDeduction = WrongSideDeduction;
	type MaxStrikes = MaxStrikes;
	type PeriodSpend = PeriodSpend;
	type MembershipChanged = ();
	type RotationPeriod = RotationPeriod;
	type MaxLockDuration = MaxLockDuration;
	type FounderSetOrigin = pallet_collective::EnsureProportionMoreThan<_1, _2, AccountId, CouncilCollective>;
	type SuspensionJudgementOrigin = pallet_society::EnsureFounder<Runtime>;
	type MaxCandidateIntake = MaxCandidateIntake;
	type ChallengePeriod = ChallengePeriod;
}

parameter_types! {
	pub const MinVestedTransfer: Balance = 100 * DOLLARS;
}

impl pallet_vesting::Config for Runtime {
	type Event = Event;
	type Currency = Balances;
	type BlockNumberToBalance = ConvertInto;
	type MinVestedTransfer = MinVestedTransfer;
	type WeightInfo = pallet_vesting::weights::SubstrateWeight<Runtime>;
}

impl pallet_mmr::Config for Runtime {
	const INDEXING_PREFIX: &'static [u8] = b"mmr";
	type Hashing = <Runtime as frame_system::Config>::Hashing;
	type Hash = <Runtime as frame_system::Config>::Hash;
	type LeafData = frame_system::Pallet<Self>;
	type OnNewRoot = ();
	type WeightInfo = ();
}

parameter_types! {
	pub const LotteryPalletId: PalletId = PalletId(*b"py/lotto");
	pub const MaxCalls: usize = 10;
	pub const MaxGenerateRandom: u32 = 10;
}

impl pallet_lottery::Config for Runtime {
	type PalletId = LotteryPalletId;
	type Call = Call;
	type Event = Event;
	type Currency = Balances;
	type Randomness = RandomnessCollectiveFlip;
	type ManagerOrigin = EnsureRoot<AccountId>;
	type MaxCalls = MaxCalls;
	type ValidateCall = Lottery;
	type MaxGenerateRandom = MaxGenerateRandom;
	type WeightInfo = pallet_lottery::weights::SubstrateWeight<Runtime>;
}

parameter_types! {
	pub const AssetDeposit: Balance = 100 * DOLLARS;
	pub const ApprovalDeposit: Balance = 1 * DOLLARS;
	pub const StringLimit: u32 = 50;
	pub const MetadataDepositBase: Balance = 10 * DOLLARS;
	pub const MetadataDepositPerByte: Balance = 1 * DOLLARS;
}

impl pallet_assets::Config for Runtime {
	type Event = Event;
	type Balance = u64;
	type AssetId = u32;
	type Currency = Balances;
	type ForceOrigin = EnsureRoot<AccountId>;
	type AssetDeposit = AssetDeposit;
	type MetadataDepositBase = MetadataDepositBase;
	type MetadataDepositPerByte = MetadataDepositPerByte;
	type ApprovalDeposit = ApprovalDeposit;
	type StringLimit = StringLimit;
	type Freezer = ();
	type Extra = ();
	type WeightInfo = pallet_assets::weights::SubstrateWeight<Runtime>;
}

parameter_types! {
	pub const MaxHeartbeatPerWorkerPerHour: u32 = 2;
	pub const RoundInterval: BlockNumber = 1 * HOURS;
	pub const DecayInterval: BlockNumber = 180 * DAYS;
	pub const DecayFactor: Permill = Permill::from_percent(75);
	pub const InitialReward: Balance = 129600000 * DOLLARS;
	pub const TreasuryRation: u32 = 20_000;
	pub const RewardRation: u32 = 80_000;
	pub const OnlineRewardPercentage: Permill = Permill::from_parts(375_000);
	pub const ComputeRewardPercentage: Permill = Permill::from_parts(625_000);
	pub const OfflineOffenseSlash: Balance = 100 * DOLLARS;
	pub const OfflineReportReward: Balance = 50 * DOLLARS;
}

impl pallet_phala::Config for Runtime {
	type Event = Event;
	type Randomness = RandomnessCollectiveFlip;
	type TEECurrency = Balances;
	type UnixTime = Timestamp;
	type Treasury = Treasury;
	type OnRoundEnd = MiningStaking;
	type WeightInfo = pallet_phala::weights::SubstrateWeight<Runtime>;

	// Parameters
	type MaxHeartbeatPerWorkerPerHour = MaxHeartbeatPerWorkerPerHour;
	type RoundInterval = RoundInterval;
	type DecayInterval = DecayInterval;
	type DecayFactor = DecayFactor;
	type InitialReward = InitialReward;
	type TreasuryRation = TreasuryRation;
	type RewardRation = RewardRation;
	type OnlineRewardPercentage = OnlineRewardPercentage;
	type ComputeRewardPercentage = ComputeRewardPercentage;
	type OfflineOffenseSlash = OfflineOffenseSlash;
	type OfflineReportReward = OfflineReportReward;
}

<<<<<<< HEAD
impl pallet_kitties::Config for Runtime {
	type Event = Event;
}

impl pallet_claim::Config for Runtime {
=======
impl pallet_mining_staking::Config for Runtime {
>>>>>>> 52c883e1
	type Event = Event;
	type Currency = Balances;
}

parameter_types! {
    pub const BridgeChainId: u8 = 1;
    pub const ProposalLifetime: BlockNumber = 50;
}

impl pallet_bridge::Config for Runtime {
	type Event = Event;
	type AdminOrigin = EnsureRoot<AccountId>;
	type Proposal = Call;
	type ChainId = BridgeChainId;
	type ProposalLifetime = ProposalLifetime;
}

impl pallet_bridge_transfer::Config for Runtime {
    type Event = Event;
    type BridgeOrigin = pallet_bridge::EnsureBridge<Runtime>;
    type Currency = Balances;
}

construct_runtime!(
	pub enum Runtime where
		Block = Block,
		NodeBlock = node_primitives::Block,
		UncheckedExtrinsic = UncheckedExtrinsic
	{
		System: frame_system::{Pallet, Call, Config, Storage, Event<T>},
		Utility: pallet_utility::{Pallet, Call, Event},
		Babe: pallet_babe::{Pallet, Call, Storage, Config, ValidateUnsigned},
		Timestamp: pallet_timestamp::{Pallet, Call, Storage, Inherent},
		Authorship: pallet_authorship::{Pallet, Call, Storage, Inherent},
		Indices: pallet_indices::{Pallet, Call, Storage, Config<T>, Event<T>},
		Balances: pallet_balances::{Pallet, Call, Storage, Config<T>, Event<T>},
		TransactionPayment: pallet_transaction_payment::{Pallet, Storage},
		ElectionProviderMultiPhase: pallet_election_provider_multi_phase::{Pallet, Call, Storage, Event<T>, ValidateUnsigned},
		KittyStorage: pallet_kitties::{Pallet, Call, Config, Storage, Event<T>},
		Phala: pallet_phala::{Pallet, Call, Config<T>, Storage, Event<T>}, // Before Staking to ensure init sequence
		Staking: pallet_staking::{Pallet, Call, Config<T>, Storage, Event<T>},
		Session: pallet_session::{Pallet, Call, Storage, Event, Config<T>},
		Democracy: pallet_democracy::{Pallet, Call, Storage, Config, Event<T>},
		Council: pallet_collective::<Instance1>::{Pallet, Call, Storage, Origin<T>, Event<T>, Config<T>},
		TechnicalCommittee: pallet_collective::<Instance2>::{Pallet, Call, Storage, Origin<T>, Event<T>, Config<T>},
		Elections: pallet_elections_phragmen::{Pallet, Call, Storage, Event<T>, Config<T>},
		TechnicalMembership: pallet_membership::<Instance1>::{Pallet, Call, Storage, Event<T>, Config<T>},
		Grandpa: pallet_grandpa::{Pallet, Call, Storage, Config, Event, ValidateUnsigned},
		Treasury: pallet_treasury::{Pallet, Call, Storage, Config, Event<T>},
		Contracts: pallet_contracts::{Pallet, Call, Config<T>, Storage, Event<T>},
		Sudo: pallet_sudo::{Pallet, Call, Config<T>, Storage, Event<T>},
		ImOnline: pallet_im_online::{Pallet, Call, Storage, Event<T>, ValidateUnsigned, Config<T>},
		AuthorityDiscovery: pallet_authority_discovery::{Pallet, Call, Config},
		Offences: pallet_offences::{Pallet, Call, Storage, Event},
		Historical: pallet_session_historical::{Pallet},
		RandomnessCollectiveFlip: pallet_randomness_collective_flip::{Pallet, Call, Storage},
		Identity: pallet_identity::{Pallet, Call, Storage, Event<T>},
		Society: pallet_society::{Pallet, Call, Storage, Event<T>, Config<T>},
		Recovery: pallet_recovery::{Pallet, Call, Storage, Event<T>},
		Vesting: pallet_vesting::{Pallet, Call, Storage, Event<T>, Config<T>},
		Scheduler: pallet_scheduler::{Pallet, Call, Storage, Event<T>},
		Proxy: pallet_proxy::{Pallet, Call, Storage, Event<T>},
		Multisig: pallet_multisig::{Pallet, Call, Storage, Event<T>},
		Bounties: pallet_bounties::{Pallet, Call, Storage, Event<T>},
		Tips: pallet_tips::{Pallet, Call, Storage, Event<T>},
		Assets: pallet_assets::{Pallet, Call, Storage, Event<T>},
		Mmr: pallet_mmr::{Pallet, Storage},
		Lottery: pallet_lottery::{Pallet, Call, Storage, Event<T>},
		MiningStaking: pallet_mining_staking::{Pallet, Call, Storage, Event<T>},
		ChainBridge: pallet_bridge::{Pallet, Call, Storage, Event<T>},
		BridgeTransfer: pallet_bridge_transfer::{Pallet, Call, Event, Config, Storage},
	}
);

/// The address format for describing accounts.
pub type Address = sp_runtime::MultiAddress<AccountId, AccountIndex>;
/// Block header type as expected by this runtime.
pub type Header = generic::Header<BlockNumber, Hasher>;
/// Block type as expected by this runtime.
pub type Block = generic::Block<Header, UncheckedExtrinsic>;
/// A Block signed with a Justification
pub type SignedBlock = generic::SignedBlock<Block>;
/// BlockId type as expected by this runtime.
pub type BlockId = generic::BlockId<Block>;
/// The SignedExtension to the basic transaction logic.
///
/// When you change this, you **MUST** modify [`sign`] in `bin/node/testing/src/keyring.rs`!
///
/// [`sign`]: <../../testing/src/keyring.rs.html>
pub type SignedExtra = (
	frame_system::CheckSpecVersion<Runtime>,
	frame_system::CheckTxVersion<Runtime>,
	frame_system::CheckGenesis<Runtime>,
	frame_system::CheckEra<Runtime>,
	frame_system::CheckNonce<Runtime>,
	frame_system::CheckWeight<Runtime>,
	pallet_transaction_payment::ChargeTransactionPayment<Runtime>,
);
/// Unchecked extrinsic type as expected by this runtime.
pub type UncheckedExtrinsic = generic::UncheckedExtrinsic<Address, Call, Signature, SignedExtra>;
/// The payload being signed in transactions.
pub type SignedPayload = generic::SignedPayload<Call, SignedExtra>;
/// Extrinsic type that has already been checked.
pub type CheckedExtrinsic = generic::CheckedExtrinsic<AccountId, Call, SignedExtra>;
/// Executive: handles dispatch to the various modules.
pub type Executive = frame_executive::Executive<
	Runtime,
	Block,
	frame_system::ChainContext<Runtime>,
	Runtime,
	AllPallets,
	(),
>;

/// MMR helper types.
mod mmr {
	use super::Runtime;
	pub use pallet_mmr::primitives::*;

	pub type Leaf = <
	<Runtime as pallet_mmr::Config>::LeafData
	as
	LeafDataProvider
	>::LeafData;
	pub type Hash = <Runtime as pallet_mmr::Config>::Hash;
	pub type Hashing = <Runtime as pallet_mmr::Config>::Hashing;
}

impl_runtime_apis! {
	impl sp_api::Core<Block> for Runtime {
		fn version() -> RuntimeVersion {
			VERSION
		}

		fn execute_block(block: Block) {
			Executive::execute_block(block);
		}

		fn initialize_block(header: &<Block as BlockT>::Header) {
			Executive::initialize_block(header)
		}
	}

	impl sp_api::Metadata<Block> for Runtime {
		fn metadata() -> OpaqueMetadata {
			Runtime::metadata().into()
		}
	}

	impl sp_block_builder::BlockBuilder<Block> for Runtime {
		fn apply_extrinsic(extrinsic: <Block as BlockT>::Extrinsic) -> ApplyExtrinsicResult {
			Executive::apply_extrinsic(extrinsic)
		}

		fn finalize_block() -> <Block as BlockT>::Header {
			Executive::finalize_block()
		}

		fn inherent_extrinsics(data: InherentData) -> Vec<<Block as BlockT>::Extrinsic> {
			data.create_extrinsics()
		}

		fn check_inherents(block: Block, data: InherentData) -> CheckInherentsResult {
			data.check_extrinsics(&block)
		}
	}

	impl sp_transaction_pool::runtime_api::TaggedTransactionQueue<Block> for Runtime {
		fn validate_transaction(
			source: TransactionSource,
			tx: <Block as BlockT>::Extrinsic,
		) -> TransactionValidity {
			Executive::validate_transaction(source, tx)
		}
	}

	impl sp_offchain::OffchainWorkerApi<Block> for Runtime {
		fn offchain_worker(header: &<Block as BlockT>::Header) {
			Executive::offchain_worker(header)
		}
	}

	impl fg_primitives::GrandpaApi<Block> for Runtime {
		fn grandpa_authorities() -> GrandpaAuthorityList {
			Grandpa::grandpa_authorities()
		}

		fn submit_report_equivocation_unsigned_extrinsic(
			equivocation_proof: fg_primitives::EquivocationProof<
				<Block as BlockT>::Hash,
				NumberFor<Block>,
			>,
			key_owner_proof: fg_primitives::OpaqueKeyOwnershipProof,
		) -> Option<()> {
			let key_owner_proof = key_owner_proof.decode()?;

			Grandpa::submit_unsigned_equivocation_report(
				equivocation_proof,
				key_owner_proof,
			)
		}

		fn generate_key_ownership_proof(
			_set_id: fg_primitives::SetId,
			authority_id: GrandpaId,
		) -> Option<fg_primitives::OpaqueKeyOwnershipProof> {
			use codec::Encode;

			Historical::prove((fg_primitives::KEY_TYPE, authority_id))
				.map(|p| p.encode())
				.map(fg_primitives::OpaqueKeyOwnershipProof::new)
		}
	}

	impl sp_consensus_babe::BabeApi<Block> for Runtime {
		fn configuration() -> sp_consensus_babe::BabeGenesisConfiguration {
			// The choice of `c` parameter (where `1 - c` represents the
			// probability of a slot being empty), is done in accordance to the
			// slot duration and expected target block time, for safely
			// resisting network delays of maximum two seconds.
			// <https://research.web3.foundation/en/latest/polkadot/BABE/Babe/#6-practical-results>
			sp_consensus_babe::BabeGenesisConfiguration {
				slot_duration: Babe::slot_duration(),
				epoch_length: EpochDuration::get(),
				c: BABE_GENESIS_EPOCH_CONFIG.c,
				genesis_authorities: Babe::authorities(),
				randomness: Babe::randomness(),
				allowed_slots: BABE_GENESIS_EPOCH_CONFIG.allowed_slots,
			}
		}

		fn current_epoch_start() -> sp_consensus_babe::Slot {
			Babe::current_epoch_start()
		}

		fn current_epoch() -> sp_consensus_babe::Epoch {
			Babe::current_epoch()
		}

		fn next_epoch() -> sp_consensus_babe::Epoch {
			Babe::next_epoch()
		}

		fn generate_key_ownership_proof(
			_slot: sp_consensus_babe::Slot,
			authority_id: sp_consensus_babe::AuthorityId,
		) -> Option<sp_consensus_babe::OpaqueKeyOwnershipProof> {
			use codec::Encode;

			Historical::prove((sp_consensus_babe::KEY_TYPE, authority_id))
				.map(|p| p.encode())
				.map(sp_consensus_babe::OpaqueKeyOwnershipProof::new)
		}

		fn submit_report_equivocation_unsigned_extrinsic(
			equivocation_proof: sp_consensus_babe::EquivocationProof<<Block as BlockT>::Header>,
			key_owner_proof: sp_consensus_babe::OpaqueKeyOwnershipProof,
		) -> Option<()> {
			let key_owner_proof = key_owner_proof.decode()?;

			Babe::submit_unsigned_equivocation_report(
				equivocation_proof,
				key_owner_proof,
			)
		}
	}

	impl sp_authority_discovery::AuthorityDiscoveryApi<Block> for Runtime {
		fn authorities() -> Vec<AuthorityDiscoveryId> {
			AuthorityDiscovery::authorities()
		}
	}

	impl frame_system_rpc_runtime_api::AccountNonceApi<Block, AccountId, Index> for Runtime {
		fn account_nonce(account: AccountId) -> Index {
			System::account_nonce(account)
		}
	}

	impl pallet_contracts_rpc_runtime_api::ContractsApi<
		Block, AccountId, Balance, BlockNumber, Hash,
	>
		for Runtime
	{
		fn call(
			origin: AccountId,
			dest: AccountId,
			value: Balance,
			gas_limit: u64,
			input_data: Vec<u8>,
		) -> pallet_contracts_primitives::ContractExecResult {
			Contracts::bare_call(origin, dest, value, gas_limit, input_data)
		}

		fn instantiate(
			origin: AccountId,
			endowment: Balance,
			gas_limit: u64,
			code: pallet_contracts_primitives::Code<Hash>,
			data: Vec<u8>,
			salt: Vec<u8>,
		) -> pallet_contracts_primitives::ContractInstantiateResult<AccountId, BlockNumber>
		{
			Contracts::bare_instantiate(origin, endowment, gas_limit, code, data, salt, true)
		}

		fn get_storage(
			address: AccountId,
			key: [u8; 32],
		) -> pallet_contracts_primitives::GetStorageResult {
			Contracts::get_storage(address, key)
		}

		fn rent_projection(
			address: AccountId,
		) -> pallet_contracts_primitives::RentProjectionResult<BlockNumber> {
			Contracts::rent_projection(address)
		}
	}

	impl pallet_transaction_payment_rpc_runtime_api::TransactionPaymentApi<
		Block,
		Balance,
	> for Runtime {
		fn query_info(uxt: <Block as BlockT>::Extrinsic, len: u32) -> RuntimeDispatchInfo<Balance> {
			TransactionPayment::query_info(uxt, len)
		}
		fn query_fee_details(uxt: <Block as BlockT>::Extrinsic, len: u32) -> FeeDetails<Balance> {
			TransactionPayment::query_fee_details(uxt, len)
		}
	}

	impl pallet_mmr::primitives::MmrApi<
		Block,
		mmr::Hash,
	> for Runtime {
		fn generate_proof(leaf_index: u64)
			-> Result<(mmr::EncodableOpaqueLeaf, mmr::Proof<mmr::Hash>), mmr::Error>
		{
			Mmr::generate_proof(leaf_index)
				.map(|(leaf, proof)| (mmr::EncodableOpaqueLeaf::from_leaf(&leaf), proof))
		}

		fn verify_proof(leaf: mmr::EncodableOpaqueLeaf, proof: mmr::Proof<mmr::Hash>)
			-> Result<(), mmr::Error>
		{
			let leaf: mmr::Leaf = leaf
				.into_opaque_leaf()
				.try_decode()
				.ok_or(mmr::Error::Verify)?;
			Mmr::verify_leaf(leaf, proof)
		}

		fn verify_proof_stateless(
			root: mmr::Hash,
			leaf: mmr::EncodableOpaqueLeaf,
			proof: mmr::Proof<mmr::Hash>
		) -> Result<(), mmr::Error> {
			let node = mmr::DataOrHash::Data(leaf.into_opaque_leaf());
			pallet_mmr::verify_leaf_proof::<mmr::Hashing, _>(root, node, proof)
		}
	}

	impl sp_session::SessionKeys<Block> for Runtime {
		fn generate_session_keys(seed: Option<Vec<u8>>) -> Vec<u8> {
			SessionKeys::generate(seed)
		}

		fn decode_session_keys(
			encoded: Vec<u8>,
		) -> Option<Vec<(Vec<u8>, KeyTypeId)>> {
			SessionKeys::decode_into_raw_public_keys(&encoded)
		}
	}

	#[cfg(feature = "try-runtime")]
	impl frame_try_runtime::TryRuntime<Block> for Runtime {
		fn on_runtime_upgrade() -> Result<(Weight, Weight), sp_runtime::RuntimeString> {
			let weight = Executive::try_runtime_upgrade()?;
			Ok((weight, RuntimeBlockWeights::get().max_block))
		}
	}

	#[cfg(feature = "runtime-benchmarks")]
	impl frame_benchmarking::Benchmark<Block> for Runtime {
		fn dispatch_benchmark(
			config: frame_benchmarking::BenchmarkConfig
		) -> Result<Vec<frame_benchmarking::BenchmarkBatch>, sp_runtime::RuntimeString> {
			use frame_benchmarking::{Benchmarking, BenchmarkBatch, add_benchmark, TrackedStorageKey};
			// Trying to add benchmarks directly to the Session Pallet caused cyclic dependency issues.
			// To get around that, we separated the Session benchmarks into its own crate, which is why
			// we need these two lines below.
			use pallet_session_benchmarking::Pallet as SessionBench;
			use pallet_offences_benchmarking::Pallet as OffencesBench;
			use frame_system_benchmarking::Pallet as SystemBench;

			impl pallet_session_benchmarking::Config for Runtime {}
			impl pallet_offences_benchmarking::Config for Runtime {}
			impl frame_system_benchmarking::Config for Runtime {}

			let whitelist: Vec<TrackedStorageKey> = vec![
				// Block Number
				hex_literal::hex!("26aa394eea5630e07c48ae0c9558cef702a5c1b19ab7a04f536c519aca4983ac").to_vec().into(),
				// Total Issuance
				hex_literal::hex!("c2261276cc9d1f8598ea4b6a74b15c2f57c875e4cff74148e4628f264b974c80").to_vec().into(),
				// Execution Phase
				hex_literal::hex!("26aa394eea5630e07c48ae0c9558cef7ff553b5a9862a516939d82b3d3d8661a").to_vec().into(),
				// Event Count
				hex_literal::hex!("26aa394eea5630e07c48ae0c9558cef70a98fdbe9ce6c55837576c60c7af3850").to_vec().into(),
				// System Events
				hex_literal::hex!("26aa394eea5630e07c48ae0c9558cef780d41e5e16056765bc8461851072c9d7").to_vec().into(),
				// Treasury Account
				hex_literal::hex!("26aa394eea5630e07c48ae0c9558cef7b99d880ec681799c0cf30e8886371da95ecffd7b6c0f78751baa9d281e0bfa3a6d6f646c70792f74727372790000000000000000000000000000000000000000").to_vec().into(),
			];

			let mut batches = Vec::<BenchmarkBatch>::new();
			let params = (&config, &whitelist);

			add_benchmark!(params, batches, pallet_assets, Assets);
			add_benchmark!(params, batches, pallet_babe, Babe);
			add_benchmark!(params, batches, pallet_balances, Balances);
			add_benchmark!(params, batches, pallet_bounties, Bounties);
			add_benchmark!(params, batches, pallet_collective, Council);
			add_benchmark!(params, batches, pallet_contracts, Contracts);
			add_benchmark!(params, batches, pallet_democracy, Democracy);
			add_benchmark!(params, batches, pallet_elections_phragmen, Elections);
			add_benchmark!(params, batches, pallet_election_provider_multi_phase, ElectionProviderMultiPhase);
			add_benchmark!(params, batches, pallet_grandpa, Grandpa);
			add_benchmark!(params, batches, pallet_identity, Identity);
			add_benchmark!(params, batches, pallet_im_online, ImOnline);
			add_benchmark!(params, batches, pallet_indices, Indices);
			add_benchmark!(params, batches, pallet_lottery, Lottery);
			add_benchmark!(params, batches, pallet_membership, TechnicalMembership);
			add_benchmark!(params, batches, pallet_mmr, Mmr);
			add_benchmark!(params, batches, pallet_multisig, Multisig);
			add_benchmark!(params, batches, pallet_offences, OffencesBench::<Runtime>);
			add_benchmark!(params, batches, pallet_proxy, Proxy);
			add_benchmark!(params, batches, pallet_scheduler, Scheduler);
			add_benchmark!(params, batches, pallet_session, SessionBench::<Runtime>);
			add_benchmark!(params, batches, pallet_staking, Staking);
			add_benchmark!(params, batches, frame_system, SystemBench::<Runtime>);
			add_benchmark!(params, batches, pallet_timestamp, Timestamp);
			add_benchmark!(params, batches, pallet_tips, Tips);
			add_benchmark!(params, batches, pallet_treasury, Treasury);
			add_benchmark!(params, batches, pallet_utility, Utility);
			add_benchmark!(params, batches, pallet_vesting, Vesting);
			add_benchmark!(params, batches, pallet_phala, Phala);

			if batches.is_empty() { return Err("Benchmark not found for this pallet.".into()) }
			Ok(batches)
		}
	}
}

#[cfg(test)]
mod tests {
	use super::*;
	use frame_system::offchain::CreateSignedTransaction;

	#[test]
	fn validate_transaction_submitter_bounds() {
		fn is_submit_signed_transaction<T>() where
			T: CreateSignedTransaction<Call>,
		{}

		is_submit_signed_transaction::<Runtime>();
	}
}<|MERGE_RESOLUTION|>--- conflicted
+++ resolved
@@ -1108,15 +1108,11 @@
 	type OfflineReportReward = OfflineReportReward;
 }
 
-<<<<<<< HEAD
 impl pallet_kitties::Config for Runtime {
 	type Event = Event;
 }
 
-impl pallet_claim::Config for Runtime {
-=======
 impl pallet_mining_staking::Config for Runtime {
->>>>>>> 52c883e1
 	type Event = Event;
 	type Currency = Balances;
 }
