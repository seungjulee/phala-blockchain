#![cfg_attr(not(feature = "std"), no_std)]
extern crate alloc;
use sp_core::U256;
use sp_std::prelude::*;
use sp_std::{cmp, vec};

use frame_support::{decl_error, decl_event, decl_module, decl_storage, dispatch, ensure};
use frame_system::{ensure_root, ensure_signed, Module as System};

use alloc::vec::Vec;
use codec::Decode;
use frame_support::{
	traits::{
		Currency, ExistenceRequirement::AllowDeath, Get, Imbalance, OnUnbalanced, Randomness,
		UnixTime,
	},
	weights::Weight,
};
use sp_runtime::{traits::AccountIdConversion, ModuleId, Permill, SaturatedConversion};

#[macro_use]
mod benchmarking;
pub mod weights;

// modules
mod hashing;

// types
extern crate phala_types as types;
use types::{
	BlockRewardInfo, MinerStatsDelta, PRuntimeInfo, PayoutPrefs, PayoutReason, RoundInfo,
	RoundStats, Score, SignedDataType, SignedWorkerMessage, StashInfo, TransferData, WorkerInfo,
	WorkerMessagePayload, WorkerStateEnum,
};

#[cfg(test)]
#[macro_use]
extern crate assert_matches;

#[cfg(test)]
mod mock;

#[cfg(test)]
mod tests;

<<<<<<< HEAD
pub use weights::ModuleWeightInfo;

type BalanceOf<T> = <<T as Config>::TEECurrency as Currency<<T as frame_system::Config>::AccountId>>::Balance;
type NegativeImbalanceOf<T> = <<T as Config>::TEECurrency as Currency<<T as frame_system::Config>::AccountId>>::NegativeImbalance;
=======
type BalanceOf<T> =
	<<T as Trait>::TEECurrency as Currency<<T as frame_system::Trait>::AccountId>>::Balance;
type NegativeImbalanceOf<T> = <<T as Trait>::TEECurrency as Currency<
	<T as frame_system::Trait>::AccountId,
>>::NegativeImbalance;
>>>>>>> 0a4b12db

const PALLET_ID: ModuleId = ModuleId(*b"Phala!!!");
const RANDOMNESS_SUBJECT: &'static [u8] = b"PhalaPoW";
const BUILTIN_MACHINE_ID: &'static str = "BUILTIN";
const BLOCK_REWARD_TO_KEEP: u32 = 20;
const ROUND_STATS_TO_KEEP: u32 = 2;
pub const PERCENTAGE_BASE: u32 = 100_000;

pub trait OnRoundEnd {
	fn on_round_end(_round: u32) {}
}
impl OnRoundEnd for () {}

/// Configure the pallet by specifying the parameters and types on which it depends.
pub trait Config: frame_system::Config {
	type Event: From<Event<Self>> + Into<<Self as frame_system::Config>::Event>;
	type Randomness: Randomness<Self::Hash>;
	type TEECurrency: Currency<Self::AccountId>;
	type UnixTime: UnixTime;
	type Treasury: OnUnbalanced<NegativeImbalanceOf<Self>>;
<<<<<<< HEAD
	type ModuleWeightInfo: ModuleWeightInfo;
=======
	type OnRoundEnd: OnRoundEnd;
>>>>>>> 0a4b12db

	// Parameters
	type MaxHeartbeatPerWorkerPerHour: Get<u32>; // 2 tx
	type RoundInterval: Get<Self::BlockNumber>; // 1 hour
	type DecayInterval: Get<Self::BlockNumber>; // 180 days
	type DecayFactor: Get<Permill>; // 75%
	type InitialReward: Get<BalanceOf<Self>>; // 129600000 PHA
	type TreasuryRation: Get<u32>; // 20%
	type RewardRation: Get<u32>; // 80%
	type OnlineRewardPercentage: Get<Permill>; // rel: 37.5% post-taxed: 30%
	type ComputeRewardPercentage: Get<Permill>; // rel: 62.5% post-taxed: 50%
}

decl_storage! {
	trait Store for Module<T: Config> as PhalaModule {
		// Messaging
		/// Number of all commands
		CommandNumber get(fn command_number): Option<u64>;
		/// Contract assignment
		ContractAssign get(fn contract_assign): map hasher(twox_64_concat) u32 => T::AccountId;
		/// Ingress message queue
		IngressSequence get(fn ingress_sequence): map hasher(twox_64_concat) u32 => u64;
		/// Worker Ingress message queue
		WorkerIngress get(fn worker_ingress): map hasher(twox_64_concat) T::AccountId => u64;

		// Worker registry
		/// Map from stash account to worker info
		///
		/// (Indexed: MachineOwner, PendingUpdate, PendingExitingDelta, OnlineWorkers, TotalPower)
		WorkerState get(fn worker_state):
			map hasher(blake2_128_concat) T::AccountId => WorkerInfo<T::BlockNumber>;
		/// Map from stash account to stash info (indexed: Stash)
		StashState get(fn stash_state):
			map hasher(blake2_128_concat) T::AccountId => StashInfo<T::AccountId>;
		// Power and Fire
		/// Fire measures the total reward the miner can get (PoC3 1604-I specific)
		Fire get(fn fire): map hasher(blake2_128_concat) T::AccountId => BalanceOf<T>;
		/// Fire2 measures the total reward the miner can get (PoC3 1605-II specific)
		Fire2 get(fn fire2): map hasher(twox_64_concat) T::AccountId => BalanceOf<T>;
		/// Heartbeat counts
		Heartbeats get(fn heartbeats): map hasher(blake2_128_concat) T::AccountId => u32;

		// Indices
		/// Map from machine_id to stash
		MachineOwner get(fn machine_owner): map hasher(blake2_128_concat) Vec<u8> => T::AccountId;
		/// Map from controller to stash
		Stash get(fn stash): map hasher(blake2_128_concat) T::AccountId => T::AccountId;
		/// Number of all online workers in this round
		OnlineWorkers get(fn online_workers): u32;
		/// Number of all computation workers that will be elected in this round
		ComputeWorkers get(fn compute_workers): u32;
		/// Total Power points in this round. Updated at handle_round_ends().
		TotalPower get(fn total_power): u32;
		/// Total Fire points (1605-I specific)
		AccumulatedFire get(fn accumulated_fire): BalanceOf<T>;
		/// Total Fire points (1605-II specific)
		AccumulatedFire2 get(fn accumulated_fire2): BalanceOf<T>;

		// Round management
		/// The current mining round id
		Round get(fn round): RoundInfo<T::BlockNumber>;
		/// Indicates if we force the next round when the block finalized
		ForceNextRound: bool;
		/// Stash accounts with pending updates
		PendingUpdate get(fn pending_updates): Vec<T::AccountId>;
		/// The delta of the worker stats applaying at the end of this round due to exiting miners.
		PendingExitingDelta get(fn pending_exiting): MinerStatsDelta;
		/// Historical round stats; only the current and the last round are kept.
		RoundStatsHistory get(fn round_stats_history):
			map hasher(twox_64_concat) u32 => RoundStats;

		// Probabilistic rewarding
		BlockRewardSeeds: map hasher(twox_64_concat) T::BlockNumber => BlockRewardInfo;

		// Key Management
		/// Map from contract id to contract public key (TODO: migrate to real contract key from
		/// worker identity key)
		ContractKey get(fn contract_key): map hasher(twox_64_concat) u32 => Vec<u8>;

		// Configurations
		/// MREnclave Whitelist
		MREnclaveWhitelist get(fn mr_enclave_whitelist): Vec<Vec<u8>>;
		TargetOnlineRewardCount get(fn target_online_reward_count): u32;
		TargetComputeRewardCount get(fn target_compute_reward_count): u32;
		TargetVirtualTaskCount get(fn target_virtual_task_count): u32;
		/// Miners must submit the heartbeat within the reward window
		RewardWindow get(fn reward_window): T::BlockNumber;
	}

	add_extra_genesis {
		config(stakers): Vec<(T::AccountId, T::AccountId, Vec<u8>)>;  // <stash, controller, pubkey>
		config(contract_keys): Vec<Vec<u8>>;
		build(|config: &GenesisConfig<T>| {
			let base_mid = BUILTIN_MACHINE_ID.as_bytes().to_vec();
			for (i, (stash, controller, pubkey)) in config.stakers.iter().enumerate() {
				// Mock worker / stash info
				let mut machine_id = base_mid.clone();
				machine_id.push(b'0' + (i as u8));
				let worker_info = WorkerInfo::<T::BlockNumber> {
					machine_id,
					pubkey: pubkey.clone(),
					last_updated: 0,
					state: WorkerStateEnum::Free,
					score: Some(Score {
						overall_score: 100,
						features: vec![1, 4]
					})
				};
				WorkerState::<T>::insert(&stash, worker_info);
				let stash_info = StashInfo {
					controller: controller.clone(),
					payout_prefs: PayoutPrefs {
						commission: 0,
						target: stash.clone(),
					}
				};
				StashState::<T>::insert(&stash, stash_info);
				// Update indices (skip MachineOwenr because we won't use it in anyway)
				Stash::<T>::insert(&controller, &stash);
			}
			// Insert the default contract key here
			for (i, key) in config.contract_keys.iter().enumerate() {
				ContractKey::insert(i as u32, key);
			}

			RewardWindow::<T>::put(T::BlockNumber::from(8u32));
			TargetOnlineRewardCount::put(20u32);
			TargetComputeRewardCount::put(10u32);
			TargetVirtualTaskCount::put(5u32);
		});
	}
}

decl_event!(
<<<<<<< HEAD
	pub enum Event<T> where AccountId = <T as frame_system::Config>::AccountId, Balance = BalanceOf<T> {
=======
	pub enum Event<T>
	where
		AccountId = <T as frame_system::Trait>::AccountId,
		Balance = BalanceOf<T>,
	{
>>>>>>> 0a4b12db
		// Debug events
		LogString(Vec<u8>),
		LogI32(i32),
		// Chain events
		CommandPushed(AccountId, u32, Vec<u8>, u64),
		TransferToTee(AccountId, Balance),
		TransferToChain(AccountId, Balance, u64),
		WorkerRegistered(AccountId, Vec<u8>, Vec<u8>), // stash, identity_key, machine_id
		WorkerUnregistered(AccountId, Vec<u8>),        // stash, machine_id
		Heartbeat(AccountId, u32),
		Offline(AccountId),
		Slash(AccountId, Balance, u32),
		GotCredits(AccountId, u32, u32), // account, updated, delta
		WorkerStateUpdated(AccountId),
		WhitelistAdded(Vec<u8>),
		WhitelistRemoved(Vec<u8>),
		RewardSeed(BlockRewardInfo),
		WorkerMessageReceived(AccountId, Vec<u8>, u64), // stash, identity_key, seq
		MinerStarted(u32, AccountId),                   // round, stash
		MinerStopped(u32, AccountId),                   // round, stash
		NewMiningRound(u32),                            // round
		_Payout(AccountId, Balance, Balance),           // [DEPRECATED] dest, reward, treasury
		PayoutMissed(AccountId, AccountId),             // stash, dest
		WorkerRenewed(AccountId, Vec<u8>),              // stash, machine_id
		PayoutReward(AccountId, Balance, Balance, PayoutReason), // dest, reward, treasury, reason
	}
);

// Errors inform users that something went wrong.
decl_error! {
	pub enum Error for Module<T: Config> {
		InvalidIASSigningCert,
		InvalidIASReportSignature,
		InvalidQuoteStatus,
		InvalidRuntimeInfo,
		InvalidRuntimeInfoHash,
		MinerNotFound,
		BadMachineId,
		InvalidPubKey,
		InvalidSignature,
		InvalidSignatureBadLen,
		FailedToVerify,
		/// Not a controller account.
		NotController,
		/// Not a stash account.
		NotStash,
		/// Controller not found
		ControllerNotFound,
		/// Stash not found
		StashNotFound,
		/// Stash already bonded
		AlreadyBonded,
		/// Controller already paired
		AlreadyPaired,
		/// Commission is not between 0 and 100
		InvalidCommission,
		// Messagging
		/// Cannot decode the message
		InvalidMessage,
		/// Wrong sequence number of a message
		BadMessageSequence,
		// Token
		/// Failed to deposit tokens to pRuntime due to some internal errors in `Currency` module
		CannotDeposit,
		/// Failed to withdraw tokens from pRuntime reservation due to some internal error in
		/// `Currency` module
		CannotWithdraw,
		/// Bad input parameter
		InvalidInput,
		/// Bad input parameter length
		InvalidInputBadLength,
		/// Invalid contract
		InvalidContract,
		/// Internal Error
		InternalError,
		/// Wrong MRENCLAVE
		WrongMREnclave,
		/// Wrong MRENCLAVE whitelist index
		WrongWhitelistIndex,
		/// MRENCLAVE already exist
		MREnclaveAlreadyExist,
		/// MRENCLAVE not found
		MREnclaveNotFound,
		/// Unable to complete this action because it's an invalid state transition
		InvalidState,
	}
}

// Dispatchable functions allows users to interact with the pallet and invoke state changes.
// These functions materialize as "extrinsics", which are often compared to transactions.
// Dispatchable functions must be annotated with a weight and must return a DispatchResult.
decl_module! {
	pub struct Module<T: Config> for enum Call where origin: T::Origin {
		type Error = Error<T>;
		fn deposit_event() = default;

<<<<<<< HEAD
=======
		fn on_runtime_upgrade() -> Weight {
			migrations_3_2_0::apply::<Self>()
		}

>>>>>>> 0a4b12db
		fn on_finalize() {
			let now = System::<T>::block_number();
			let round = Round::<T>::get();
			Self::handle_block_reward(now, &round);
			// Should we end the current round?
			let interval = T::RoundInterval::get();
			if ForceNextRound::get() || now % interval == interval - 1u32.into() {
				ForceNextRound::put(false);
				Self::handle_round_ends(now, &round);
			}
		}

		// Messaging
		#[weight = T::ModuleWeightInfo::push_command()]
		pub fn push_command(origin, contract_id: u32, payload: Vec<u8>) -> dispatch::DispatchResult {
			let who = ensure_signed(origin)?;
			let num = Self::command_number().unwrap_or(0);
			CommandNumber::put(num + 1);
			Self::deposit_event(RawEvent::CommandPushed(who, contract_id, payload, num));
			Ok(())
		}

		// Registry
		/// Crerate a new stash or update an existing one.
		#[weight = T::ModuleWeightInfo::set_stash()]
		pub fn set_stash(origin, controller: T::AccountId) -> dispatch::DispatchResult {
			let who = ensure_signed(origin)?;
			ensure!(!Stash::<T>::contains_key(&controller), Error::<T>::AlreadyPaired);
			ensure!(!StashState::<T>::contains_key(&controller), Error::<T>::AlreadyBonded);
			let stash_state = if StashState::<T>::contains_key(&who) {
				// Remove previous controller
				let prev = StashState::<T>::get(&who);
				Stash::<T>::remove(&prev.controller);
				StashInfo {
					controller: controller.clone(),
					..prev
				}
			} else {
				StashInfo {
					controller: controller.clone(),
					payout_prefs: PayoutPrefs {
						commission: 0,
						target: who.clone(),  // Set to the stash by default
					}
				}
			};
			StashState::<T>::insert(&who, stash_state);
			Stash::<T>::insert(&controller, who);
			Ok(())
		}

		/// Update the payout preferences. Must be called by the controller.
		#[weight = T::ModuleWeightInfo::set_payout_prefs()]
		pub fn set_payout_prefs(origin, payout_commission: Option<u32>,
								payout_target: Option<T::AccountId>)
								-> dispatch::DispatchResult {
			let who = ensure_signed(origin)?;
			ensure!(Stash::<T>::contains_key(who.clone()), Error::<T>::NotController);
			let stash = Stash::<T>::get(who.clone());
			ensure!(StashState::<T>::contains_key(&stash), Error::<T>::StashNotFound);
			let mut stash_info = StashState::<T>::get(&stash);
			if let Some(val) = payout_commission {
				ensure!(val <= 100, Error::<T>::InvalidCommission);
				stash_info.payout_prefs.commission = val;
			}
			if let Some(val) = payout_target {
				stash_info.payout_prefs.target = val;
			}
			StashState::<T>::insert(&stash, stash_info);
			Ok(())
		}

		/// Register a worker node with a valid Remote Attestation report
		#[weight = T::ModuleWeightInfo::register_worker()]
		pub fn register_worker(origin, encoded_runtime_info: Vec<u8>, report: Vec<u8>, signature: Vec<u8>, raw_signing_cert: Vec<u8>) -> dispatch::DispatchResult {
			let who = ensure_signed(origin)?;
			ensure!(Stash::<T>::contains_key(&who), Error::<T>::NotController);
			let stash = Stash::<T>::get(&who);
			// Validate report
			let sig_cert = webpki::EndEntityCert::from(&raw_signing_cert);
			ensure!(sig_cert.is_ok(), Error::<T>::InvalidIASSigningCert);
			let sig_cert = sig_cert.unwrap();
			let verify_result = sig_cert.verify_signature(
				&webpki::RSA_PKCS1_2048_8192_SHA256,
				&report,
				&signature
			);
			ensure!(verify_result.is_ok(), Error::<T>::InvalidIASSigningCert);
			// TODO: Validate certificate
			// let chain: Vec<&[u8]> = Vec::new();
			// let now_func = webpki::Time::from_seconds_since_unix_epoch(1573419050);
			// match sig_cert.verify_is_valid_tls_server_cert(
			// 	SUPPORTED_SIG_ALGS,
			// 	&IAS_SERVER_ROOTS,
			// 	&chain,
			// 	now_func
			// ) {
			// 	Ok(()) => (),
			// 	Err(_) => panic!("verify cert failed")
			// };

			// Validate related fields
			let parsed_report: serde_json::Value = serde_json::from_slice(&report).unwrap();
			ensure!(
				&parsed_report["isvEnclaveQuoteStatus"] == "OK" || &parsed_report["isvEnclaveQuoteStatus"] == "CONFIGURATION_NEEDED" || &parsed_report["isvEnclaveQuoteStatus"] == "GROUP_OUT_OF_DATE",
				Error::<T>::InvalidQuoteStatus
			);
			// Extract quote fields
			let raw_quote_body = parsed_report["isvEnclaveQuoteBody"].as_str().unwrap();
			let quote_body = base64::decode(&raw_quote_body).unwrap();
			// Check the following fields
			let mr_enclave = &quote_body[112..144];
			let mr_signer = &quote_body[176..208];
			let isv_prod_id = &quote_body[304..306];
			let isv_svn = &quote_body[306..308];
			let whitelist = MREnclaveWhitelist::get();
			let t_mrenclave = Self::extend_mrenclave(mr_enclave, mr_signer, isv_prod_id, isv_svn);
			ensure!(whitelist.contains(&t_mrenclave), Error::<T>::WrongMREnclave);
			// Validate report data
			let report_data = &quote_body[368..432];
			let runtime_info_hash = hashing::blake2_512(&encoded_runtime_info);
			ensure!(runtime_info_hash.to_vec() == report_data, Error::<T>::InvalidRuntimeInfoHash);
			let runtime_info = PRuntimeInfo::decode(&mut &encoded_runtime_info[..]).map_err(|_| Error::<T>::InvalidRuntimeInfo)?;
			let machine_id = runtime_info.machine_id.to_vec();
			let pubkey = runtime_info.pubkey.to_vec();
			Self::register_worker_internal(&stash, &machine_id, &pubkey, &runtime_info.features)
				.map_err(Into::into)
		}

		#[weight = T::ModuleWeightInfo::force_register_worker()]
		fn force_register_worker(origin, stash: T::AccountId, machine_id: Vec<u8>, pubkey: Vec<u8>) -> dispatch::DispatchResult {
			ensure_root(origin)?;
			ensure!(StashState::<T>::contains_key(&stash), Error::<T>::StashNotFound);
			Self::register_worker_internal(&stash, &machine_id, &pubkey, &vec![1, 4])?;
			Ok(())
		}

		#[weight = T::ModuleWeightInfo::force_set_contract_key()]
		fn force_set_contract_key(origin, id: u32, pubkey: Vec<u8>) -> dispatch::DispatchResult {
			ensure_root(origin)?;
			ContractKey::insert(id, pubkey);
			Ok(())
		}

		// Mining

		#[weight = T::ModuleWeightInfo::start_mining_intention()]
		fn start_mining_intention(origin) -> dispatch::DispatchResult {
			let who = ensure_signed(origin)?;
			ensure!(Stash::<T>::contains_key(&who), Error::<T>::ControllerNotFound);
			let stash = Stash::<T>::get(who);
			let mut worker_info = WorkerState::<T>::get(&stash);

			match worker_info.state {
				WorkerStateEnum::Free => {
					worker_info.state = WorkerStateEnum::MiningPending;
					Self::deposit_event(RawEvent::WorkerStateUpdated(stash.clone()));
				},
				// WorkerStateEnum::MiningStopping => {
				// 	worker_info.state = WorkerStateEnum::Mining;
				// 	Self::deposit_event(RawEvent::WorkerStateUpdated(stash.clone()));
				// }
				WorkerStateEnum::Mining(_) | WorkerStateEnum::MiningPending => return Ok(()),
				_ => return Err(Error::<T>::InvalidState.into())
			};
			WorkerState::<T>::insert(&stash, worker_info);
			Self::mark_dirty(stash);
			Ok(())
		}

		#[weight = T::ModuleWeightInfo::stop_mining_intention()]
		fn stop_mining_intention(origin) -> dispatch::DispatchResult {
			let who = ensure_signed(origin)?;
			ensure!(Stash::<T>::contains_key(&who), Error::<T>::ControllerNotFound);
			let stash = Stash::<T>::get(who);

			let mut worker_info = WorkerState::<T>::get(&stash);
			match worker_info.state {
				WorkerStateEnum::Mining(_) => {
					worker_info.state = WorkerStateEnum::MiningStopping;
					Self::deposit_event(RawEvent::WorkerStateUpdated(stash.clone()));
				},
				WorkerStateEnum::MiningPending => {
					worker_info.state = WorkerStateEnum::Free;
					Self::deposit_event(RawEvent::WorkerStateUpdated(stash.clone()));
				},
				WorkerStateEnum::Free | WorkerStateEnum::MiningStopping => return Ok(()),
				_ => return Err(Error::<T>::InvalidState.into())
			}
			WorkerState::<T>::insert(&stash, worker_info);
			Self::mark_dirty(stash);
			Ok(())
		}

		// Token

		#[weight = T::ModuleWeightInfo::transfer_to_tee()]
		fn transfer_to_tee(origin, #[compact] amount: BalanceOf<T>) -> dispatch::DispatchResult {
			let who = ensure_signed(origin)?;
			T::TEECurrency::transfer(&who, &Self::account_id(), amount, AllowDeath)
				.map_err(|_| Error::<T>::CannotDeposit)?;
			Self::deposit_event(RawEvent::TransferToTee(who, amount));
			Ok(())
		}

		#[weight = T::ModuleWeightInfo::transfer_to_chain()]
		fn transfer_to_chain(origin, data: Vec<u8>) -> dispatch::DispatchResult {
			// This is a specialized Contract-to-Chain message passing where the confidential
			// contract is always Balances (id = 2)
			// Anyone can call this method. As long as the message meets all the requirements
			// (signature, sequence id, etc), it's considered as a valid message.
			const CONTRACT_ID: u32 = 2;
			ensure_signed(origin)?;
			let transfer_data: TransferData<<T as frame_system::Config>::AccountId, BalanceOf<T>>
				= Decode::decode(&mut &data[..]).map_err(|_| Error::<T>::InvalidInput)?;
			// Check sequence
			let sequence = IngressSequence::get(CONTRACT_ID);
			ensure!(transfer_data.data.sequence == sequence + 1, Error::<T>::BadMessageSequence);
			// Contract key
			ensure!(ContractKey::contains_key(CONTRACT_ID), Error::<T>::InvalidContract);
			let pubkey = ContractKey::get(CONTRACT_ID);
			// Validate TEE signature
			Self::verify_signature(&pubkey, &transfer_data)?;
			// Release funds
			T::TEECurrency::transfer(
				&Self::account_id(), &transfer_data.data.dest, transfer_data.data.amount,
				AllowDeath)
				.map_err(|_| Error::<T>::CannotWithdraw)?;
			// Announce the successful execution
			IngressSequence::insert(CONTRACT_ID, sequence + 1);
			Self::deposit_event(RawEvent::TransferToChain(transfer_data.data.dest, transfer_data.data.amount, sequence + 1));
			Ok(())
		}

		#[weight = T::ModuleWeightInfo::sync_worker_message()]
		fn sync_worker_message(origin, msg: Vec<u8>) -> dispatch::DispatchResult {
			// TODO: allow anyone to relay the message
			let who = ensure_signed(origin)?;
			let signed: SignedWorkerMessage = Decode::decode(&mut &msg[..]).map_err(|_| Error::<T>::InvalidInput)?;
			// Worker queue sequence
			ensure!(Stash::<T>::contains_key(&who), Error::<T>::ControllerNotFound);
			let stash = Stash::<T>::get(&who);
			let expected_seq = WorkerIngress::<T>::get(&stash);
			ensure!(signed.data.sequence == expected_seq, Error::<T>::BadMessageSequence);
			// Validate signature
			let worker_info = WorkerState::<T>::get(&stash);
			if worker_info.state == WorkerStateEnum::<_>::Empty {
				return Err(Error::<T>::InvalidState.into());
			}
			Self::verify_signature(&worker_info.pubkey, &signed)?;
			// Dispatch message
			match signed.data.payload {
				WorkerMessagePayload::Heartbeat { block_num, claim_online, claim_compute } => {
					let stash_info = StashState::<T>::get(&stash);
					let id_pubkey = &worker_info.pubkey;
					let score = match worker_info.score {
						Some(score) => score.overall_score,
						None => 0
					};
					Self::add_heartbeat(&who);	// TODO: necessary?
					Self::handle_claim_reward(
						&stash, &stash_info.payout_prefs.target, claim_online, claim_compute,
						score, block_num.into());
					Self::deposit_event(RawEvent::Heartbeat(stash.clone(), block_num));
					Self::deposit_event(RawEvent::WorkerMessageReceived(
						stash.clone(), id_pubkey.clone(), expected_seq));
				}
			}
			// Advance ingress sequence
			WorkerIngress::<T>::insert(&stash, expected_seq + 1);
			Ok(())
		}

		// Borrowing

		// Debug only

		#[weight = T::ModuleWeightInfo::force_next_round()]
		fn force_next_round(origin) -> dispatch::DispatchResult {
			ensure_root(origin)?;
			ForceNextRound::put(true);
			Ok(())
		}

		#[weight = T::ModuleWeightInfo::force_add_fire()]
		fn force_add_fire(origin, targets: Vec<T::AccountId>, amounts: Vec<BalanceOf<T>>)
		-> dispatch::DispatchResult {
			ensure_root(origin)?;
			ensure!(targets.len() == amounts.len(), Error::<T>::InvalidInput);
			for i in 0..targets.len() {
				let target = &targets[i];
				let amount = amounts[i];
				Self::add_fire(target, amount);
			}
			Ok(())
		}

		#[weight = 0]
		fn force_set_virtual_tasks(origin, target: u32) -> dispatch::DispatchResult {
			ensure_root(origin)?;
			TargetVirtualTaskCount::put(target);
			Ok(())
		}

		#[weight = 0]
		fn force_reset_fire(origin) -> dispatch::DispatchResult {
			ensure_root(origin)?;
			Fire2::<T>::remove_all();
			AccumulatedFire2::<T>::kill();
			Ok(())
		}

		// Whitelist

		#[weight = T::ModuleWeightInfo::add_mrenclave()]
		fn add_mrenclave(origin, mr_enclave: Vec<u8>, mr_signer: Vec<u8>, isv_prod_id: Vec<u8>, isv_svn: Vec<u8>) -> dispatch::DispatchResult {
			ensure_root(origin)?;
			ensure!(mr_enclave.len() == 32 && mr_signer.len() == 32 && isv_prod_id.len() == 2 && isv_svn.len() == 2, Error::<T>::InvalidInputBadLength);
			Self::add_mrenclave_to_whitelist(&mr_enclave, &mr_signer, &isv_prod_id, &isv_svn)?;
			Ok(())
		}

		#[weight = T::ModuleWeightInfo::remove_mrenclave_by_raw_data()]
		fn remove_mrenclave_by_raw_data(origin, mr_enclave: Vec<u8>, mr_signer: Vec<u8>, isv_prod_id: Vec<u8>, isv_svn: Vec<u8>) -> dispatch::DispatchResult {
			ensure_root(origin)?;
			ensure!(mr_enclave.len() == 32 && mr_signer.len() == 32 && isv_prod_id.len() == 2 && isv_svn.len() == 2, Error::<T>::InvalidInputBadLength);
			Self::remove_mrenclave_from_whitelist_by_raw_data(&mr_enclave, &mr_signer, &isv_prod_id, &isv_svn)?;
			Ok(())
		}

		#[weight = T::ModuleWeightInfo::remove_mrenclave_by_index()]
		fn remove_mrenclave_by_index(origin, index: u32) -> dispatch::DispatchResult {
			ensure_root(origin)?;
			Self::remove_mrenclave_from_whitelist_by_index(index as usize)?;
			Ok(())
		}
	}
}

impl<T: Config> Module<T> {
	pub fn account_id() -> T::AccountId {
		PALLET_ID.into_account()
	}

	pub fn is_controller(controller: T::AccountId) -> bool {
		Stash::<T>::contains_key(&controller)
	}
	pub fn verify_signature(
		serialized_pk: &Vec<u8>,
		data: &impl SignedDataType<Vec<u8>>,
	) -> dispatch::DispatchResult {
		use sp_std::convert::TryFrom;
		ensure!(serialized_pk.len() == 33, Error::<T>::InvalidPubKey);
		let pubkey = sp_core::ecdsa::Public::try_from(serialized_pk.as_slice())
			.map_err(|_| Error::<T>::InvalidPubKey)?;
		let raw_sig = data.signature();
		ensure!(raw_sig.len() == 65, Error::<T>::InvalidSignatureBadLen);
		let sig = sp_core::ecdsa::Signature::try_from(raw_sig.as_slice())
			.map_err(|_| Error::<T>::InvalidSignature)?;
		let data = data.raw_data();

		ensure!(
			sp_io::crypto::ecdsa_verify(&sig, &data, &pubkey),
			Error::<T>::FailedToVerify
		);
		Ok(())
	}

	/// Unlinks a worker from a stash account. Only call when they are linked.
	fn unlink_worker(
		stash: &T::AccountId,
		machine_id: &Vec<u8>,
		stats_delta: &mut MinerStatsDelta,
	) {
		WorkerIngress::<T>::remove(stash);
		MachineOwner::<T>::remove(machine_id);
		let info = WorkerState::<T>::take(stash);
		match info.state {
			WorkerStateEnum::<T::BlockNumber>::Mining(_)
			| WorkerStateEnum::<T::BlockNumber>::MiningStopping => {
				stats_delta.num_worker -= 1;
				if let Some(score) = &info.score {
					stats_delta.num_power -= score.overall_score as i32;
				}
			}
			_ => (),
		};
		Self::deposit_event(RawEvent::WorkerUnregistered(
			stash.clone(),
			machine_id.clone(),
		));
	}

	fn register_worker_internal(
		stash: &T::AccountId,
		machine_id: &Vec<u8>,
		pubkey: &Vec<u8>,
		worker_features: &Vec<u32>,
	) -> Result<(), Error<T>> {
		let mut delta = PendingExitingDelta::get();
		let info = WorkerState::<T>::get(stash);
		let machine_owner = MachineOwner::<T>::get(machine_id);
		let renew_only = &info.machine_id == machine_id && !machine_id.is_empty();
		// Unlink existing machine and stash
		if !renew_only {
			// Worker linked to another stash
			if machine_owner != Default::default() && &machine_owner != stash {
				Self::unlink_worker(&machine_owner, machine_id, &mut delta);
			}
			// Stash linked to another worker
			if info.state != WorkerStateEnum::<T::BlockNumber>::Empty && !info.machine_id.is_empty()
			{
				Self::unlink_worker(stash, &info.machine_id, &mut delta);
			}
		}
		// Updated WorkerInfo fields
		let last_updated = T::UnixTime::now().as_millis().saturated_into::<u64>();
		let score = Some(Score {
			overall_score: calc_overall_score(worker_features)
				.map_err(|()| Error::<T>::InvalidInput)?,
			features: worker_features.clone(),
		});
		// New WorkerInfo
		let new_info = if renew_only {
			// Just renewed
			Self::deposit_event(RawEvent::WorkerRenewed(stash.clone(), machine_id.clone()));
			WorkerInfo {
				machine_id: machine_id.clone(), // should not change, but we set it anyway
				pubkey: pubkey.clone(),         // could change if the worker forgot the identity
				last_updated,
				score,  // could change if we do profiling
				..info  // keep .state
			}
		} else {
			// Link a new worker
			Self::deposit_event(RawEvent::WorkerRegistered(
				stash.clone(),
				pubkey.clone(),
				machine_id.clone(),
			));
			WorkerInfo {
				machine_id: machine_id.clone(),
				pubkey: pubkey.clone(),
				last_updated,
				state: WorkerStateEnum::Free,
				score,
			}
		};
		WorkerState::<T>::insert(stash, new_info);
		MachineOwner::<T>::insert(machine_id, stash);
		PendingExitingDelta::put(delta);
		WorkerIngress::<T>::insert(stash, 0);
		Ok(())
	}

	fn clear_dirty() {
		PendingUpdate::<T>::kill();
	}

	fn mark_dirty(account: T::AccountId) {
		let mut updates = PendingUpdate::<T>::get();
		let existed = updates.iter().find(|x| x == &&account);
		if existed == None {
			updates.push(account);
			PendingUpdate::<T>::put(updates);
		}
	}

	fn add_heartbeat(account: &T::AccountId) {
		let heartbeats = Heartbeats::<T>::get(account);
		Heartbeats::<T>::insert(account, heartbeats + 1);
	}

	fn clear_heartbeats() {
		Heartbeats::<T>::remove_all();
	}

	fn extend_mrenclave(
		mr_enclave: &[u8],
		mr_signer: &[u8],
		isv_prod_id: &[u8],
		isv_svn: &[u8],
	) -> Vec<u8> {
		let mut t_mrenclave = Vec::new();
		t_mrenclave.extend_from_slice(mr_enclave);
		t_mrenclave.extend_from_slice(isv_prod_id);
		t_mrenclave.extend_from_slice(isv_svn);
		t_mrenclave.extend_from_slice(mr_signer);
		t_mrenclave
	}

	fn add_mrenclave_to_whitelist(
		mr_enclave: &[u8],
		mr_signer: &[u8],
		isv_prod_id: &[u8],
		isv_svn: &[u8],
	) -> dispatch::DispatchResult {
		let mut whitelist = MREnclaveWhitelist::get();
		let white_mrenclave = Self::extend_mrenclave(mr_enclave, mr_signer, isv_prod_id, isv_svn);
		ensure!(
			!whitelist.contains(&white_mrenclave),
			Error::<T>::MREnclaveAlreadyExist
		);
		whitelist.push(white_mrenclave.clone());
		MREnclaveWhitelist::put(whitelist);
		Self::deposit_event(RawEvent::WhitelistAdded(white_mrenclave));
		Ok(())
	}

	fn remove_mrenclave_from_whitelist_by_raw_data(
		mr_enclave: &[u8],
		mr_signer: &[u8],
		isv_prod_id: &[u8],
		isv_svn: &[u8],
	) -> dispatch::DispatchResult {
		let mut whitelist = MREnclaveWhitelist::get();
		let t_mrenclave = Self::extend_mrenclave(mr_enclave, mr_signer, isv_prod_id, isv_svn);
		ensure!(
			whitelist.contains(&t_mrenclave),
			Error::<T>::MREnclaveNotFound
		);
		let len = whitelist.len();
		for i in 0..len {
			if whitelist[i] == t_mrenclave {
				whitelist.remove(i);
				break;
			}
		}
		MREnclaveWhitelist::put(whitelist);
		Self::deposit_event(RawEvent::WhitelistRemoved(t_mrenclave));
		Ok(())
	}

	fn remove_mrenclave_from_whitelist_by_index(index: usize) -> dispatch::DispatchResult {
		let mut whitelist = MREnclaveWhitelist::get();
		ensure!(whitelist.len() > index, Error::<T>::WrongWhitelistIndex);
		let t_mrenclave = whitelist[index].clone();
		whitelist.remove(index);
		MREnclaveWhitelist::put(&whitelist);
		Self::deposit_event(RawEvent::WhitelistRemoved(t_mrenclave));
		Ok(())
	}

	/// Updates RoundStatsHistory and only keeps ROUND_STATS_TO_KEEP revisions.
	///
	/// Shall call this function only when the new round have started.
	fn update_round_stats(round: u32, online_workers: u32, compute_workers: u32, total_power: u32) {
		if round >= ROUND_STATS_TO_KEEP {
			RoundStatsHistory::remove(round - ROUND_STATS_TO_KEEP);
		}
		let online_target = TargetOnlineRewardCount::get();
		let frac_target_online_reward = Self::clipped_target_number(online_target, online_workers);
		let frac_target_compute_reward =
			Self::clipped_target_number(TargetComputeRewardCount::get(), compute_workers);

		RoundStatsHistory::insert(
			round,
			RoundStats {
				round,
				online_workers,
				compute_workers,
				frac_target_online_reward,
				frac_target_compute_reward,
				total_power,
			},
		);
	}

	fn handle_round_ends(now: T::BlockNumber, round: &RoundInfo<T::BlockNumber>) {
		// Dependencies
		T::OnRoundEnd::on_round_end(round.round);

		// Handle PhalaModule specific tasks
		Self::clear_heartbeats();

		// Mining rounds
		let new_round = round.round + 1;
		let new_block = now + 1u32.into();

		// Process the pending update miner accoutns
		let mut delta = 0i32;
		let mut power_delta = 0i32;
		let dirty_accounts = PendingUpdate::<T>::get();
		for account in dirty_accounts.iter() {
			let mut updated = false;
			if !WorkerState::<T>::contains_key(&account) {
				// The worker just disappeared by force quit. In this case, the stats delta is
				// caught by PendingExitingDelta
				continue;
			}
			let mut worker_info = WorkerState::<T>::get(&account);
			match worker_info.state {
				WorkerStateEnum::MiningPending => {
					// TODO: check enough stake, etc
					worker_info.state = WorkerStateEnum::Mining(new_block);
					delta += 1;
					// Start from the next block
					if let Some(ref score) = worker_info.score {
						power_delta += score.overall_score as i32;
					}
					Self::deposit_event(RawEvent::MinerStarted(new_round, account.clone()));
					updated = true;
				}
				WorkerStateEnum::MiningStopping => {
					worker_info.state = WorkerStateEnum::Free;
					delta -= 1;
					if let Some(ref score) = worker_info.score {
						power_delta -= score.overall_score as i32;
					}
					Self::deposit_event(RawEvent::MinerStopped(new_round, account.clone()));
					updated = true;
				}
				_ => {}
			}
			// TODO: slash
			if updated {
				WorkerState::<T>::insert(&account, worker_info);
				Self::deposit_event(RawEvent::WorkerStateUpdated(account.clone()));
			}
		}
		// Handle PendingExitingDelta
		let exit_delta = PendingExitingDelta::take();
		delta += exit_delta.num_worker;
		power_delta += exit_delta.num_power;
		// New stats
		let new_online = (OnlineWorkers::get() as i32 + delta) as u32;
		OnlineWorkers::put(new_online);
		let new_total_power = ((TotalPower::get() as i32) + power_delta) as u32;
		TotalPower::put(new_total_power);
		// Computation tasks
		let compute_workers = cmp::min(new_online, TargetVirtualTaskCount::get());
		ComputeWorkers::put(compute_workers);

		// Start new round
		Self::clear_dirty();
		Round::<T>::put(RoundInfo {
			round: new_round,
			start_block: new_block,
		});
		Self::update_round_stats(new_round, new_online, compute_workers, new_total_power);
		Self::deposit_event(RawEvent::NewMiningRound(new_round));
	}

	fn handle_block_reward(now: T::BlockNumber, round: &RoundInfo<T::BlockNumber>) {
		// Remove the expired reward from the storage
		if now > BLOCK_REWARD_TO_KEEP.into() {
			BlockRewardSeeds::<T>::remove(now - BLOCK_REWARD_TO_KEEP.into());
		}
		// Generate the seed and targets
		let seed_hash = T::Randomness::random(RANDOMNESS_SUBJECT);
		let seed: U256 = AsRef::<[u8]>::as_ref(&seed_hash).into();
		let round_stats = RoundStatsHistory::get(round.round);
		let seed_info = BlockRewardInfo {
			seed,
			online_target: {
				if round_stats.online_workers == 0 {
					U256::zero()
				} else {
					u256_target(
						round_stats.frac_target_online_reward as u64,
						(round_stats.online_workers as u64) * (PERCENTAGE_BASE as u64),
					)
				}
			},
			compute_target: {
				if round_stats.compute_workers == 0 {
					U256::zero()
				} else {
					u256_target(
						round_stats.frac_target_compute_reward as u64,
						(round_stats.compute_workers as u64) * (PERCENTAGE_BASE as u64),
					)
				}
			},
		};
		// Save
		BlockRewardSeeds::<T>::insert(now, &seed_info);
		Self::deposit_event(RawEvent::RewardSeed(seed_info));
	}

	fn handle_claim_reward(
		stash: &T::AccountId,
		payout_target: &T::AccountId,
		claim_online: bool,
		claim_compute: bool,
		score: u32,
		claiming_block: T::BlockNumber,
	) {
		// Check is mining
		let worker_info = WorkerState::<T>::get(stash);
		if let WorkerStateEnum::Mining(_) = worker_info.state {
			// Confirmed too late. Just skip.
			let now = System::<T>::block_number();
			let reward_window = RewardWindow::<T>::get();
			if claiming_block + reward_window < now {
				Self::deposit_event(RawEvent::PayoutMissed(stash.clone(), payout_target.clone()));
				return;
			}
			if claim_online || claim_compute {
				let round_stats = Self::round_stats_at(claiming_block);
				if round_stats.online_workers == 0 {
					panic!("No online worker but the miner is claiming the rewards; qed");
				}
				let round_reward = Self::round_mining_reward_at(claiming_block);
				// Adjusted online worker reward
				if claim_online {
					let online = Self::pretax_online_reward(
						round_reward,
						score,
						round_stats.total_power,
						round_stats.frac_target_online_reward,
						round_stats.online_workers,
					);
					Self::payout(online, payout_target, PayoutReason::OnlineReward);
				}
				// Adjusted compute worker reward
				if claim_compute {
					let compute = Self::pretax_compute_reward(
						round_reward,
						round_stats.frac_target_compute_reward,
						round_stats.compute_workers,
					);
					Self::payout(compute, payout_target, PayoutReason::ComputeReward);
				}
			}

			// TODO: do we need to check xor threshold?
			// TODO: Check is_compute
		}
	}

	/// Calculates the clipped target transaction number for this round
	fn clipped_target_number(num_target: u32, num_workers: u32) -> u32 {
		// Miner tx per block: t <= max_tx_per_hour * N/T
		let round_blocks = T::RoundInterval::get().saturated_into::<u32>();
		let upper_clipped = cmp::min(
			num_target * PERCENTAGE_BASE,
			(T::MaxHeartbeatPerWorkerPerHour::get() as u64
				* (num_workers as u64)
				* (PERCENTAGE_BASE as u64)
				/ (round_blocks as u64)) as u32,
		);
		upper_clipped
	}

	/// Calculates the total mining reward for this round
	fn round_mining_reward_at(_blocknum: T::BlockNumber) -> BalanceOf<T> {
		let initial_reward: BalanceOf<T> = T::InitialReward::get()
			/ BalanceOf::<T>::from(
				(T::DecayInterval::get() / T::RoundInterval::get()).saturated_into::<u32>(),
			);
		// BalanceOf::<T>::from();
		let round_reward = initial_reward;
		// TODO: consider the halvings
		//
		// let n = (blocknum / T::DecayInterval::get()) as u32;
		// let decay_reward = decay_reward * DecayFactor.pow(n)
		round_reward
	}

	/// Gets the RoundStats information at the given blocknum, not earlier than the last round.
	fn round_stats_at(block: T::BlockNumber) -> RoundStats {
		let current_round = Round::<T>::get();
		let round = if block < current_round.start_block {
			current_round.round - 1
		} else {
			current_round.round
		};
		RoundStatsHistory::get(round)
	}

	/// Calculates the adjusted online reward for a specific miner
	fn pretax_online_reward(
		round_reward: BalanceOf<T>,
		score: u32,
		total_power: u32,
		frac_target_online_reward: u32,
		workers: u32,
	) -> BalanceOf<T> {
		Self::pretax_reward(
			round_reward,
			score,
			total_power,
			frac_target_online_reward,
			T::OnlineRewardPercentage::get(),
			workers,
		)
	}

	/// Calculates the adjust computation reward (every miner has same reward now)
	fn pretax_compute_reward(
		round_reward: BalanceOf<T>,
		frac_target_compute_reward: u32,
		compute_workers: u32,
	) -> BalanceOf<T> {
		Self::pretax_reward(
			round_reward,
			// Since all compute worker has the equal reward, we set the propotion reward of a
			// worker to `1 / compute_workers`
			1,
			compute_workers,
			frac_target_compute_reward,
			T::ComputeRewardPercentage::get(),
			compute_workers,
		)
	}

	fn pretax_reward(
		round_reward: BalanceOf<T>,
		weight: u32,
		total_weight: u32,
		frac_target_reward: u32,
		reward_percentage: Permill,
		workers: u32,
	) -> BalanceOf<T> {
		let round_blocks = T::RoundInterval::get().saturated_into::<u64>();
		// The target reward for this miner
		let target =
			round_reward * BalanceOf::<T>::from(weight) / BalanceOf::<T>::from(total_weight);
		// Adjust based on the mathematical expectation
		let adjusted: BalanceOf<T> = target
			* ((workers as u64) * (PERCENTAGE_BASE as u64)).saturated_into()
			/ ((round_blocks as u64) * (frac_target_reward as u64)).saturated_into();
		let reward = reward_percentage * adjusted;
		reward
	}

	/// Actually pays out the reward
	fn payout(value: BalanceOf<T>, target: &T::AccountId, reason: PayoutReason) {
		// Retion the reward and the treasury deposit
		let coins = T::TEECurrency::issue(value);
		let (coin_reward, coin_treasury) =
			coins.ration(T::RewardRation::get(), T::TreasuryRation::get());
		// Payout!
		// TODO: in real => T::TEECurrency::resolve_creating(payout_target, coin_reward);
		Self::deposit_event(RawEvent::PayoutReward(
			target.clone(),
			coin_reward.peek(),
			coin_treasury.peek(),
			reason,
		));
		Self::add_fire(&target, coin_reward.peek());
		T::Treasury::on_unbalanced(coin_treasury);
	}

	fn add_fire(dest: &T::AccountId, amount: BalanceOf<T>) {
		Fire2::<T>::mutate(dest, |x| *x += amount);
		AccumulatedFire2::<T>::mutate(|x| *x += amount);
	}
}

fn calc_overall_score(features: &Vec<u32>) -> Result<u32, ()> {
	if features.len() != 2 {
		return Err(());
	}
	let core = features[0];
	let feature_level = features[1];
	Ok(core * (feature_level * 10 + 60))
}

fn u256_target(m: u64, n: u64) -> U256 {
	// m of n (MAX * (n / m))
	if m > n || n == 0 {
		panic!("Invalid parameter");
	}
	U256::MAX / n * m
<<<<<<< HEAD
=======
}

// Migration from 3.1.0 to 3.2.0
mod migrations_3_2_0;
impl<T: Trait> migrations_3_2_0::V31ToV32 for Module<T> {
	type Module = Module<T>;
	type AccountId = T::AccountId;
	type BlockNumber = T::BlockNumber;
>>>>>>> 0a4b12db
}<|MERGE_RESOLUTION|>--- conflicted
+++ resolved
@@ -43,18 +43,12 @@
 #[cfg(test)]
 mod tests;
 
-<<<<<<< HEAD
 pub use weights::ModuleWeightInfo;
 
-type BalanceOf<T> = <<T as Config>::TEECurrency as Currency<<T as frame_system::Config>::AccountId>>::Balance;
-type NegativeImbalanceOf<T> = <<T as Config>::TEECurrency as Currency<<T as frame_system::Config>::AccountId>>::NegativeImbalance;
-=======
 type BalanceOf<T> =
-	<<T as Trait>::TEECurrency as Currency<<T as frame_system::Trait>::AccountId>>::Balance;
-type NegativeImbalanceOf<T> = <<T as Trait>::TEECurrency as Currency<
-	<T as frame_system::Trait>::AccountId,
->>::NegativeImbalance;
->>>>>>> 0a4b12db
+	<<T as Config>::TEECurrency as Currency<<T as frame_system::Config>::AccountId>>::Balance;
+type NegativeImbalanceOf<T> =
+	<<T as Config>::TEECurrency as Currency<<T as frame_system::Config>::AccountId>>::NegativeImbalance;
 
 const PALLET_ID: ModuleId = ModuleId(*b"Phala!!!");
 const RANDOMNESS_SUBJECT: &'static [u8] = b"PhalaPoW";
@@ -75,11 +69,8 @@
 	type TEECurrency: Currency<Self::AccountId>;
 	type UnixTime: UnixTime;
 	type Treasury: OnUnbalanced<NegativeImbalanceOf<Self>>;
-<<<<<<< HEAD
 	type ModuleWeightInfo: ModuleWeightInfo;
-=======
 	type OnRoundEnd: OnRoundEnd;
->>>>>>> 0a4b12db
 
 	// Parameters
 	type MaxHeartbeatPerWorkerPerHour: Get<u32>; // 2 tx
@@ -214,15 +205,11 @@
 }
 
 decl_event!(
-<<<<<<< HEAD
-	pub enum Event<T> where AccountId = <T as frame_system::Config>::AccountId, Balance = BalanceOf<T> {
-=======
 	pub enum Event<T>
 	where
 		AccountId = <T as frame_system::Trait>::AccountId,
 		Balance = BalanceOf<T>,
 	{
->>>>>>> 0a4b12db
 		// Debug events
 		LogString(Vec<u8>),
 		LogI32(i32),
@@ -319,13 +306,10 @@
 		type Error = Error<T>;
 		fn deposit_event() = default;
 
-<<<<<<< HEAD
-=======
 		fn on_runtime_upgrade() -> Weight {
 			migrations_3_2_0::apply::<Self>()
 		}
 
->>>>>>> 0a4b12db
 		fn on_finalize() {
 			let now = System::<T>::block_number();
 			let round = Round::<T>::get();
@@ -1192,8 +1176,6 @@
 		panic!("Invalid parameter");
 	}
 	U256::MAX / n * m
-<<<<<<< HEAD
-=======
 }
 
 // Migration from 3.1.0 to 3.2.0
@@ -1202,5 +1184,4 @@
 	type Module = Module<T>;
 	type AccountId = T::AccountId;
 	type BlockNumber = T::BlockNumber;
->>>>>>> 0a4b12db
 }